<<<<<<< HEAD
type T int|long;

type TestStruct<T> struct {
    T f1
    unsigned long length
}

p TestStruct.ctor(const unsigned long initialLength) {
    this.length = initialLength;
}

p TestStruct.printLength() {
    printf("%d\n", this.length);
}

type Alias alias TestStruct<long>;

f<int> main() {
    Alias a = Alias{12345l, 54321l};
    a.printLength();
    dyn b = Alias(12l);
    b.printLength();
=======
import "std/data/optional";
import "std/data/stack";

f<int> main() {
    Stack<double> doubleStack = Stack<double>();
    doubleStack.push(4.566);

    dyn oi = Optional<Stack<double>>();
    printf("%d\n", oi.isPresent());
    oi.set(doubleStack);
    printf("%d\n", oi.isPresent());
    dyn res = oi.get();
    printf("%d\n", res.getSize());
    oi.clear();
    printf("%d\n", oi.isPresent());

    dyn oi2 = Optional<String>(String("This is a test"));
    assert oi2.isPresent();
>>>>>>> 48ef8189
}<|MERGE_RESOLUTION|>--- conflicted
+++ resolved
@@ -1,4 +1,3 @@
-<<<<<<< HEAD
 type T int|long;
 
 type TestStruct<T> struct {
@@ -21,24 +20,4 @@
     a.printLength();
     dyn b = Alias(12l);
     b.printLength();
-=======
-import "std/data/optional";
-import "std/data/stack";
-
-f<int> main() {
-    Stack<double> doubleStack = Stack<double>();
-    doubleStack.push(4.566);
-
-    dyn oi = Optional<Stack<double>>();
-    printf("%d\n", oi.isPresent());
-    oi.set(doubleStack);
-    printf("%d\n", oi.isPresent());
-    dyn res = oi.get();
-    printf("%d\n", res.getSize());
-    oi.clear();
-    printf("%d\n", oi.isPresent());
-
-    dyn oi2 = Optional<String>(String("This is a test"));
-    assert oi2.isPresent();
->>>>>>> 48ef8189
 }