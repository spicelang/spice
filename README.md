
<p align="center">
  <img alt="Spice Logo" src="./docs/docs/static/logo_large_white_background_blur.png" height="230" />
  <h3 align="center">Spice Programming Language</h3>
  <p align="center">Compiler and standard library for the Spice programming language.</p>
  <p align="center">
    <a target="_blank" href="https://github.com/spicelang/spice/releases/latest"><img src="https://img.shields.io/github/v/release/spicelang/spice?include_prereleases"></a>
    <a target="_blank" href="https://hub.docker.com/r/chillibits/spice"><img src="https://img.shields.io/docker/pulls/chillibits/spice"></a>
	<a target="_blank" href="https://github.com/spicelang/spice/actions/workflows/ci-cpp.yml"><img src="https://github.com/spicelang/spice/actions/workflows/ci-cpp.yml/badge.svg"></a>
	<a target="_blank" href="https://github.com/spicelang/spice/actions/workflows/codeql-analysis.yml"><img src="https://github.com/spicelang/spice/actions/workflows/codeql-analysis.yml/badge.svg"></a>
    <a target="_blank" href="https://makeapullrequest.com"><img src="https://img.shields.io/badge/PRs-welcome-brightgreen.svg"></a>
    <a target="_blank" href="./LICENSE.md"><img src="https://img.shields.io/github/license/spicelang/spice"></a>
  </p>
</p>

---

This is the home repo of the Spice programming language.
Spice is a compiled language which sets a focus on performance and practicality. It is considered as a systems language, which
means it is especially useful to write cli tools or device drivers.
Spice supports cross-compilation to all target platforms, listed [below](#available-target-platforms).

If you like Spice, please consider a GitHub star! ⭐

| :warning: | The compiler of the Spice language is still in alpha stages and under development. Please note that code may behave differently in the future or even break due to the volatility of the compiler. |
|-----------|----------------------------------------------------------------------------------------------------------------------------------------------------------------------------------------------------|

## Documentation
Please visit the documentation at [spicelang.com](https://www.spicelang.com). <br>
We also have a Spice playground where you can try things: [play.spicelang.com](https://play.spicelang.com) <br>
Code coverage can be found at [coverage.spicelang.com](http://coverage.spicelang.com).

## Supported host systems & file downloads
There are downloadable packages available for all supported platforms:

<<<<<<< HEAD
| **Platform**                | **amd64**                                                                                         | **arm64**                                                                                         |
|-----------------------------|---------------------------------------------------------------------------------------------------|---------------------------------------------------------------------------------------------------|
| **Alpine (apk)**            | [download](https://github.com/spicelang/spice/releases/latest/download/spice_amd64.apk)           | [download](https://github.com/spicelang/spice/releases/latest/download/spice_arm64.apk)           |
| **CentOS (rpm)**            | [download](https://github.com/spicelang/spice/releases/latest/download/spice_amd64.rpm)           | [download](https://github.com/spicelang/spice/releases/latest/download/spice_arm64.rpm)           |
| **Debian (deb)**            | [download](https://github.com/spicelang/spice/releases/latest/download/spice_amd64.deb)           | [download](https://github.com/spicelang/spice/releases/latest/download/spice_arm64.deb)           |
| **Fedora (rpm)**            | [download](https://github.com/spicelang/spice/releases/latest/download/spice_amd64.rpm)           | [download](https://github.com/spicelang/spice/releases/latest/download/spice_arm64.rpm)           |
| **Raspbian (deb)**          | [download](https://github.com/spicelang/spice/releases/latest/download/spice_amd64.deb)           | [download](https://github.com/spicelang/spice/releases/latest/download/spice_arm64.deb)           |
| **Ubuntu (deb)**            | [download](https://github.com/spicelang/spice/releases/latest/download/spice_amd64.deb)           | [download](https://github.com/spicelang/spice/releases/latest/download/spice_arm64.deb)           |
| **Windows Installer (msi)** | [download](https://github.com/spicelang/spice/releases/latest/download/spice_x64_setup.msi)       | -                                                                                                 |
| **Windows Portable (zip)**  | [download](https://github.com/spicelang/spice/releases/latest/download/spice_windows_amd64.zip)   | -                                                                                                 |
| **MacOS / Darwin (tar.gz)** | [download](https://github.com/spicelang/spice/releases/latest/download/spice_darwin_amd64.tar.gz) | [download](https://github.com/spicelang/spice/releases/latest/download/spice_darwin_arm64.tar.gz) |
=======
| **Platform**                | **amd64**                                                                                         |
|-----------------------------|---------------------------------------------------------------------------------------------------|
| **Alpine (apk)**            | [download](https://github.com/spicelang/spice/releases/latest/download/spice_amd64.apk)           |
| **CentOS (rpm)**            | [download](https://github.com/spicelang/spice/releases/latest/download/spice_amd64.rpm)           |
| **Debian (deb)**            | [download](https://github.com/spicelang/spice/releases/latest/download/spice_amd64.deb)           |
| **Fedora (rpm)**            | [download](https://github.com/spicelang/spice/releases/latest/download/spice_amd64.rpm)           |
| **Raspbian (deb)**          | [download](https://github.com/spicelang/spice/releases/latest/download/spice_amd64.deb)           |
| **Ubuntu (deb)**            | [download](https://github.com/spicelang/spice/releases/latest/download/spice_amd64.deb)           |
| **Windows Installer (msi)** | [download](https://github.com/spicelang/spice/releases/latest/download/spice_x64_setup.msi)       |
| **Windows Portable (zip)**  | [download](https://github.com/spicelang/spice/releases/latest/download/spice_windows_amd64.zip)   |
| **MacOS / Darwin (tar.gz)** | [download](https://github.com/spicelang/spice/releases/latest/download/spice_darwin_amd64.tar.gz) |
>>>>>>> 7cb964cc

## Setup guide for contributors
#### Clone the project
```sh
git clone https://github.com/spicelang/spice.git
cd spice
```

#### Setup dev environment
There is a batch/shell script called `dev-setup` to help you with that. It will do the following things:

- Make sure you have all dependencies
- Clone and build the required LLVM version to the `llvm` subdirectory
- Download all required third-party libs to the `lib` subdirectory
- Build Spice for the first time into the `bin` subdirectory

Use this command to run it:

```sh
# Linux
./dev-setup.sh
# Windows
.\dev-setup.bat
```

#### Re-build Spice
There is also a batch/shell script to rebuild Spice. Use the following command to run it:

```sh
# Linux
./build.sh
# Windows
.\build.bat
```

You can find the build output in the `bin` subdirectory.

## Available target platforms
Currently, Spice only offers stable support for linux/x86_64, linux/aarch64 and windows/x86_64.
But you can try to compile to the following architectures without any stability promises:

`aarch64`, `amdgpu`, `armv5`, `armv6`, `armv7`, `avr`, `bpf`, `hexagon`, `lanai`, `loongarch`, `mips`, `msp430`, `nvptx`,
`powerpc`, `riscv`, `sparc`, `systemz`, `ve`, `webassembly`, `x86`, `x86_64`, `xcore`

## Contribute to the project
If you want to contribute to this project, please ensure you comply with the [contribution guidelines](./CONTRIBUTING.md).

© ChilliBits 2021-2023<|MERGE_RESOLUTION|>--- conflicted
+++ resolved
@@ -33,7 +33,6 @@
 ## Supported host systems & file downloads
 There are downloadable packages available for all supported platforms:
 
-<<<<<<< HEAD
 | **Platform**                | **amd64**                                                                                         | **arm64**                                                                                         |
 |-----------------------------|---------------------------------------------------------------------------------------------------|---------------------------------------------------------------------------------------------------|
 | **Alpine (apk)**            | [download](https://github.com/spicelang/spice/releases/latest/download/spice_amd64.apk)           | [download](https://github.com/spicelang/spice/releases/latest/download/spice_arm64.apk)           |
@@ -45,19 +44,7 @@
 | **Windows Installer (msi)** | [download](https://github.com/spicelang/spice/releases/latest/download/spice_x64_setup.msi)       | -                                                                                                 |
 | **Windows Portable (zip)**  | [download](https://github.com/spicelang/spice/releases/latest/download/spice_windows_amd64.zip)   | -                                                                                                 |
 | **MacOS / Darwin (tar.gz)** | [download](https://github.com/spicelang/spice/releases/latest/download/spice_darwin_amd64.tar.gz) | [download](https://github.com/spicelang/spice/releases/latest/download/spice_darwin_arm64.tar.gz) |
-=======
-| **Platform**                | **amd64**                                                                                         |
-|-----------------------------|---------------------------------------------------------------------------------------------------|
-| **Alpine (apk)**            | [download](https://github.com/spicelang/spice/releases/latest/download/spice_amd64.apk)           |
-| **CentOS (rpm)**            | [download](https://github.com/spicelang/spice/releases/latest/download/spice_amd64.rpm)           |
-| **Debian (deb)**            | [download](https://github.com/spicelang/spice/releases/latest/download/spice_amd64.deb)           |
-| **Fedora (rpm)**            | [download](https://github.com/spicelang/spice/releases/latest/download/spice_amd64.rpm)           |
-| **Raspbian (deb)**          | [download](https://github.com/spicelang/spice/releases/latest/download/spice_amd64.deb)           |
-| **Ubuntu (deb)**            | [download](https://github.com/spicelang/spice/releases/latest/download/spice_amd64.deb)           |
-| **Windows Installer (msi)** | [download](https://github.com/spicelang/spice/releases/latest/download/spice_x64_setup.msi)       |
-| **Windows Portable (zip)**  | [download](https://github.com/spicelang/spice/releases/latest/download/spice_windows_amd64.zip)   |
-| **MacOS / Darwin (tar.gz)** | [download](https://github.com/spicelang/spice/releases/latest/download/spice_darwin_amd64.tar.gz) |
->>>>>>> 7cb964cc
+
 
 ## Setup guide for contributors
 #### Clone the project
