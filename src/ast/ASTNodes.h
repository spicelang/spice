// Copyright (c) 2021-2023 ChilliBits. All rights reserved.

#pragma once

#include <queue>
#include <stack>
#include <utility>
#include <vector>

#include <ast/ASTVisitor.h>
#include <ast/ParallelizableASTVisitor.h>
#include <exception/CompilerError.h>
#include <model/Function.h>
#include <model/Struct.h>
#include <symboltablebuilder/Scope.h>
#include <symboltablebuilder/TypeSpecifiers.h>
#include <util/CodeLoc.h>

namespace spice::compiler {

/**
 * Saves a constant value for an AST node to realize features like array-out-of-bounds checks
 */
union CompileTimeValue {
  std::double_t doubleValue;
  std::int32_t intValue;
  std::int16_t shortValue;
  std::int64_t longValue;
  std::int8_t charValue;
  const char *stringValue;
  bool boolValue;
};

// =========================================================== AstNode ===========================================================

class ASTNode {
public:
  // Constructors
  ASTNode(ASTNode *parent, CodeLoc codeLoc) : parent(parent), codeLoc(std::move(codeLoc)) {}
  ASTNode(const ASTNode &) = delete;

  // Virtual methods
  virtual std::any accept(AbstractASTVisitor *visitor) = 0;
  virtual std::any accept(ParallelizableASTVisitor *visitor) const = 0;

  // Public methods
  template <typename T> void addChild(T *node) {
    static_assert(std::is_base_of_v<ASTNode, T>, "T must be derived from ASTNode");
    children.push_back(node);
  }

  template <typename T> [[nodiscard]] T *getChild(size_t i = 0) const {
    static_assert(std::is_base_of_v<ASTNode, T>, "T must be derived from ASTNode");
    size_t j = 0;
    for (ASTNode *child : children) {
      if (auto *typedChild = dynamic_cast<T *>(child)) [[unlikely]] {
        if (j++ == i)
          return typedChild;
      }
    }
    return nullptr;
  }

  template <typename T> [[nodiscard]] std::vector<T *> getChildren() const {
    static_assert(std::is_base_of_v<ASTNode, T>, "T must be derived from ASTNode");
    std::vector<T *> nodes;
    for (ASTNode *child : children) {
      if (auto *typedChild = dynamic_cast<T *>(child)) [[unlikely]] {
        nodes.push_back(typedChild);
      }
    }
    return nodes;
  }

  ALWAYS_INLINE void reserveChildren(size_t numberOfChildren) { children.reserve(numberOfChildren); }

  void replaceInParent(ASTNode *replacementNode) {
    assert(parent != nullptr);
    for (auto &child : parent->children) {
      if (child == this) [[unlikely]] {
        // Replace in children vector
        child = replacementNode;
        break;
      }
    }
  }

  void removeFromParent() {
    assert(parent != nullptr);
    for (auto &child : parent->children) {
      if (child == this) [[unlikely]] {
        // Remove from children vector
        child = nullptr;
        break;
      }
    }
  }

  virtual void resizeToNumberOfManifestations(size_t manifestationCount) { // NOLINT(misc-no-recursion)
    // Resize children
    for (ASTNode *child : children)
      if (child != nullptr)
        child->resizeToNumberOfManifestations(manifestationCount);
    // Reserve this node
    symbolTypes.resize(manifestationCount, SymbolType(TY_INVALID));
    // Reserve operator functions
    opFct.resize(manifestationCount, {nullptr});
    // Do custom work
    customItemsInitialization(manifestationCount);
  }

  virtual void customItemsInitialization(size_t) {} // Noop

  SymbolType setEvaluatedSymbolType(const SymbolType &symbolType, const size_t idx) {
    assert(symbolTypes.size() > idx);
    symbolTypes.at(idx) = symbolType;
    return symbolType;
  }

  [[nodiscard]] const SymbolType &getEvaluatedSymbolType(const size_t idx) const { // NOLINT(misc-no-recursion)
    if (!symbolTypes.empty() && !symbolTypes.at(idx).is(TY_INVALID))
      return symbolTypes.at(idx);
    if (children.size() != 1)
      throw CompilerError(INTERNAL_ERROR, "Cannot deduce evaluated symbol type");
    return children.front()->getEvaluatedSymbolType(idx);
  }

  [[nodiscard]] virtual bool hasCompileTimeValue() const { // NOLINT(misc-no-recursion)
    if (hasDirectCompileTimeValue)
      return true;
    if (children.size() != 1)
      return false;
    return children.front()->hasCompileTimeValue();
  }

  [[nodiscard]] virtual CompileTimeValue getCompileTimeValue() const { // NOLINT(misc-no-recursion)
    if (hasDirectCompileTimeValue || children.empty())
      return compileTimeValue;
    return children.front()->getCompileTimeValue();
  }

  [[nodiscard]] virtual bool returnsOnAllControlPaths(bool *overrideUnreachable) const { // NOLINT(misc-no-recursion)
    return children.size() == 1 && children.front()->returnsOnAllControlPaths(overrideUnreachable);
  }

  [[nodiscard]] virtual std::vector<Function *> *getFctManifestations(const std::string &fctName) {
    assert(false && "Must be called on a FctDefNode, ProcDefNode, ExtDeclNode, StructDefNode or SignatureNode");
    return nullptr;
  }

  [[nodiscard]] virtual std::vector<Struct *> *getStructManifestations() {
    assert(false && "Must be called on a StructDefNode");
    return nullptr;
  }

  [[nodiscard]] virtual std::vector<Interface *> *getInterfaceManifestations() {
    assert(false && "Must be called on a InterfaceDefNode");
    return nullptr;
  }

  [[nodiscard]] virtual bool isFctOrProcDef() const { return false; }
  [[nodiscard]] virtual bool isStructDef() const { return false; }
  [[nodiscard]] virtual bool isStmtNode() const { return false; }
  [[nodiscard]] virtual bool isAssignExpr() const { return false; }

  // Public members
  ASTNode *parent;
  std::vector<ASTNode *> children;
  const CodeLoc codeLoc;
  std::string errorMessage;
  std::vector<SymbolType> symbolTypes;
  CompileTimeValue compileTimeValue = {.boolValue = false};
  std::string compileTimeStringValue;
  bool hasDirectCompileTimeValue = false;
  bool unreachable = false;
  std::vector<std::vector<const Function *>> opFct; // Operator overloading functions
};

// ========================================================== EntryNode ==========================================================

class EntryNode : public ASTNode {
public:
  // Constructors
  using ASTNode::ASTNode;

  // Visitor methods
  std::any accept(AbstractASTVisitor *visitor) override { return visitor->visitEntry(this); }
  std::any accept(ParallelizableASTVisitor *visitor) const override { return visitor->visitEntry(this); }

  // Public get methods
  [[nodiscard]] std::vector<ModAttrNode *> modAttrs() const { return getChildren<ModAttrNode>(); }
  [[nodiscard]] std::vector<ImportStmtNode *> importStmts() const { return getChildren<ImportStmtNode>(); }
};

// ======================================================== MainFctDefNode =======================================================

class MainFctDefNode : public ASTNode {
public:
  // Constructors
  using ASTNode::ASTNode;

  // Visitor methods
  std::any accept(AbstractASTVisitor *visitor) override { return visitor->visitMainFctDef(this); }
  std::any accept(ParallelizableASTVisitor *visitor) const override { return visitor->visitMainFctDef(this); }

  // Public get methods
  [[nodiscard]] TopLevelDefinitionAttrNode *attrs() const { return getChild<TopLevelDefinitionAttrNode>(); }
  [[nodiscard]] ParamLstNode *paramLst() const { return getChild<ParamLstNode>(); }
  [[nodiscard]] StmtLstNode *body() const { return getChild<StmtLstNode>(); }

  // Other methods
  [[nodiscard]] std::string getScopeId() const { return "fct:main"; }
  [[nodiscard]] std::string getSignature() const { return takesArgs ? "main(int, string[])" : "main()"; }
  bool returnsOnAllControlPaths(bool *overrideUnreachable) const override;
  [[nodiscard]] bool isFctOrProcDef() const override { return true; }

  // Public members
  SymbolTableEntry *entry = nullptr;
  Scope *fctScope = nullptr;
  bool takesArgs = false;
};

// ========================================================== FctNameNode =======================================================

class FctNameNode : public ASTNode {
public:
  // Constructors
  using ASTNode::ASTNode;

  // Enums
  enum OverloadedOperator {
    OP_NONE,
    OP_PLUS,
    OP_MINUS,
    OP_MUL,
    OP_DIV,
    OP_EQUAL,
    OP_NOT_EQUAL,
    OP_SHL,
    OP_SHR,
    OP_PLUS_EQUAL,
    OP_MINUS_EQUAL,
    OP_MUL_EQUAL,
    OP_DIV_EQUAL,
    OP_PLUS_PLUS,
    OP_MINUS_MINUS
  };

  // Visitor methods
  std::any accept(AbstractASTVisitor *visitor) override { return visitor->visitFctName(this); }
  std::any accept(ParallelizableASTVisitor *visitor) const override { return visitor->visitFctName(this); }

  // Public members
  std::string name;
  std::string structName;
  std::string fqName;
  std::vector<std::string> nameFragments;
  OverloadedOperator overloadedOperator = OP_NONE;
};

// ======================================================== FctDefBaseNode =======================================================

class FctDefBaseNode : public ASTNode {
public:
  // Constructors
  using ASTNode::ASTNode;

  // Public get methods
  [[nodiscard]] TopLevelDefinitionAttrNode *attrs() const { return getChild<TopLevelDefinitionAttrNode>(); }
  [[nodiscard]] SpecifierLstNode *specifierLst() const { return getChild<SpecifierLstNode>(); }
  [[nodiscard]] TypeLstNode *templateTypeLst() const { return getChild<TypeLstNode>(); }
  [[nodiscard]] ParamLstNode *paramLst() const { return getChild<ParamLstNode>(); }
  [[nodiscard]] StmtLstNode *body() const { return getChild<StmtLstNode>(); }

  // Other methods
  [[nodiscard]] std::string getSymbolTableEntryName() const { return Function::getSymbolTableEntryName(name->name, codeLoc); }
  std::vector<Function *> *getFctManifestations(const std::string &_) override { return &manifestations; }
  [[nodiscard]] bool isFctOrProcDef() const override { return true; }
  bool returnsOnAllControlPaths(bool *overrideUnreachable) const override;

  // Public members
  FctNameNode *name;
  bool isMethod = false;
  bool hasTemplateTypes = false;
  bool hasParams = false;
  SymbolTableEntry *entry = nullptr;
  TypeSpecifiers specifiers = TypeSpecifiers::of(TY_FUNCTION);
  Scope *structScope = nullptr;
  Scope *scope = nullptr;
  std::vector<Function *> manifestations;
};

// ========================================================== FctDefNode =========================================================

class FctDefNode : public FctDefBaseNode {
public:
  // Constructors
  using FctDefBaseNode::FctDefBaseNode;

  // Visitor methods
  std::any accept(AbstractASTVisitor *visitor) override { return visitor->visitFctDef(this); }
  std::any accept(ParallelizableASTVisitor *visitor) const override { return visitor->visitFctDef(this); }

  // Public get methods
  [[nodiscard]] DataTypeNode *returnType() const { return getChild<DataTypeNode>(); }

  // Other methods
  [[nodiscard]] std::string getScopeId() const { return "fct:" + codeLoc.toString(); }
};

// ========================================================== ProcDefNode ========================================================

class ProcDefNode : public FctDefBaseNode {
public:
  // Constructors
  using FctDefBaseNode::FctDefBaseNode;

  // Visitor methods
  std::any accept(AbstractASTVisitor *visitor) override { return visitor->visitProcDef(this); }
  std::any accept(ParallelizableASTVisitor *visitor) const override { return visitor->visitProcDef(this); }

  // Other methods
  [[nodiscard]] std::string getScopeId() const { return "proc:" + codeLoc.toString(); }

  // Public members
  bool isCtor = false;
};

// ========================================================= StructDefNode =======================================================

class StructDefNode : public ASTNode {
public:
  // Constructors
  using ASTNode::ASTNode;

  // Visitor methods
  std::any accept(AbstractASTVisitor *visitor) override { return visitor->visitStructDef(this); }
  std::any accept(ParallelizableASTVisitor *visitor) const override { return visitor->visitStructDef(this); }

  // Public get methods
  [[nodiscard]] TopLevelDefinitionAttrNode *attrs() const { return getChild<TopLevelDefinitionAttrNode>(); }
  [[nodiscard]] SpecifierLstNode *specifierLst() const { return getChild<SpecifierLstNode>(); }
  [[nodiscard]] std::vector<FieldNode *> fields() const { return getChildren<FieldNode>(); }
  [[nodiscard]] TypeLstNode *templateTypeLst() const { return getChild<TypeLstNode>(0); }
  [[nodiscard]] TypeLstNode *interfaceTypeLst() const { return getChild<TypeLstNode>(hasTemplateTypes ? 1 : 0); }

  // Other methods
  std::vector<Struct *> *getStructManifestations() override { return &structManifestations; }
  std::vector<Function *> *getFctManifestations(const std::string &fctName) override {
    if (!defaultFctManifestations.contains(fctName))
      defaultFctManifestations.insert({fctName, {}});
    return &defaultFctManifestations.at(fctName);
  }
  [[nodiscard]] bool isStructDef() const override { return true; }

  // Public members
  std::string structName;
  bool hasTemplateTypes = false;
  bool hasInterfaces = false;
  bool emitVTable = false;
  SymbolTableEntry *entry = nullptr;
  TypeSpecifiers structSpecifiers = TypeSpecifiers::of(TY_STRUCT);
  std::vector<Struct *> structManifestations;
  std::map<const std::string, std::vector<Function *>> defaultFctManifestations;
  Scope *structScope = nullptr;
};

// ======================================================= InterfaceDefNode ======================================================

class InterfaceDefNode : public ASTNode {
public:
  // Constructors
  using ASTNode::ASTNode;

  // Visitor methods
  std::any accept(AbstractASTVisitor *visitor) override { return visitor->visitInterfaceDef(this); }
  std::any accept(ParallelizableASTVisitor *visitor) const override { return visitor->visitInterfaceDef(this); }

  // Public get methods
  [[nodiscard]] SpecifierLstNode *specifierLst() const { return getChild<SpecifierLstNode>(); }
  [[nodiscard]] std::vector<SignatureNode *> signatures() const { return getChildren<SignatureNode>(); }
  [[nodiscard]] TypeLstNode *templateTypeLst() const { return getChild<TypeLstNode>(0); }

  // Other methods
  std::vector<Interface *> *getInterfaceManifestations() override { return &interfaceManifestations; }

  // Public members
  std::string interfaceName;
  bool hasTemplateTypes = false;
  SymbolTableEntry *entry = nullptr;
  TypeSpecifiers interfaceSpecifiers = TypeSpecifiers::of(TY_INTERFACE);
  std::vector<Interface *> interfaceManifestations;
  Scope *interfaceScope = nullptr;
};

// ========================================================== EnumDefNode ========================================================

class EnumDefNode : public ASTNode {
public:
  // Constructors
  using ASTNode::ASTNode;

  // Visitor methods
  std::any accept(AbstractASTVisitor *visitor) override { return visitor->visitEnumDef(this); }
  std::any accept(ParallelizableASTVisitor *visitor) const override { return visitor->visitEnumDef(this); }

  // Public get methods
  [[nodiscard]] SpecifierLstNode *specifierLst() const { return getChild<SpecifierLstNode>(); }
  [[nodiscard]] EnumItemLstNode *itemLst() const { return getChild<EnumItemLstNode>(); }

  // Public members
  std::string enumName;
  SymbolTableEntry *entry = nullptr;
  TypeSpecifiers enumSpecifiers = TypeSpecifiers::of(TY_ENUM);
  Scope *enumScope;
};

// ====================================================== GenericTypeDefNode =====================================================

class GenericTypeDefNode : public ASTNode {
public:
  // Constructors
  using ASTNode::ASTNode;

  // Visitor methods
  std::any accept(AbstractASTVisitor *visitor) override { return visitor->visitGenericTypeDef(this); }
  std::any accept(ParallelizableASTVisitor *visitor) const override { return visitor->visitGenericTypeDef(this); }

  // Public get methods
  [[nodiscard]] TypeAltsLstNode *typeAltsLst() const { return getChild<TypeAltsLstNode>(); }

  // Public members
  std::string typeName;
  SymbolTableEntry *entry = nullptr;
};

// ========================================================= AliasDefNode ========================================================

class AliasDefNode : public ASTNode {
public:
  // Constructors
  using ASTNode::ASTNode;

  // Visitor methods
  std::any accept(AbstractASTVisitor *visitor) override { return visitor->visitAliasDef(this); }
  std::any accept(ParallelizableASTVisitor *visitor) const override { return visitor->visitAliasDef(this); }

  // Public get methods
  [[nodiscard]] DataTypeNode *dataType() const { return getChild<DataTypeNode>(); }

  // Public members
  std::string aliasName;
  std::string dataTypeString;
  SymbolTableEntry *entry = nullptr;
  SymbolTableEntry *aliasedTypeContainerEntry = nullptr;
};

// ======================================================= GlobalVarDefNode ======================================================

class GlobalVarDefNode : public ASTNode {
public:
  // Constructors
  using ASTNode::ASTNode;

  // Visitor methods
  std::any accept(AbstractASTVisitor *visitor) override { return visitor->visitGlobalVarDef(this); }
  std::any accept(ParallelizableASTVisitor *visitor) const override { return visitor->visitGlobalVarDef(this); }

  // Public get methods
  [[nodiscard]] DataTypeNode *dataType() const { return getChild<DataTypeNode>(); }
  [[nodiscard]] ConstantNode *constant() const { return getChild<ConstantNode>(); }

  // Other methods
  [[nodiscard]] bool hasCompileTimeValue() const override { return true; }
  [[nodiscard]] CompileTimeValue getCompileTimeValue() const override;

  // Public members
  std::string varName;
  SymbolTableEntry *entry = nullptr;
  bool hasValue = false;
};

// ========================================================== ExtDeclNode ========================================================

class ExtDeclNode : public ASTNode {
public:
  // Constructors
  using ASTNode::ASTNode;

  // Visitor methods
  std::any accept(AbstractASTVisitor *visitor) override { return visitor->visitExtDecl(this); }
  std::any accept(ParallelizableASTVisitor *visitor) const override { return visitor->visitExtDecl(this); }

  // Public get methods
  [[nodiscard]] TopLevelDefinitionAttrNode *attrs() const { return getChild<TopLevelDefinitionAttrNode>(); }
  [[nodiscard]] DataTypeNode *returnType() const { return getChild<DataTypeNode>(); }
  [[nodiscard]] TypeLstNode *argTypeLst() const { return getChild<TypeLstNode>(); }

  // Other methods
  std::vector<Function *> *getFctManifestations(const std::string &_) override { return &extFunctionManifestations; }

  // Public members
  std::string extFunctionName;
  bool hasArgs = false;
  bool isVarArg = false;
  SymbolTableEntry *entry = nullptr;
  Function *extFunction = nullptr;
  std::vector<Function *> extFunctionManifestations;
};

// ======================================================== UnsafeBlockNode ======================================================

class UnsafeBlockNode : public ASTNode {
public:
  // Constructors
  using ASTNode::ASTNode;

  // Visitor methods
  std::any accept(AbstractASTVisitor *visitor) override { return visitor->visitUnsafeBlock(this); }
  std::any accept(ParallelizableASTVisitor *visitor) const override { return visitor->visitUnsafeBlockDef(this); }

  // Public get methods
  [[nodiscard]] StmtLstNode *body() const { return getChild<StmtLstNode>(); }

  // Other methods
  [[nodiscard]] std::string getScopeId() const { return "unsafe:" + codeLoc.toString(); }

  // Public members
  Scope *bodyScope = nullptr;
};

// ========================================================== ForLoopNode ========================================================

class ForLoopNode : public ASTNode {
public:
  // Constructors
  using ASTNode::ASTNode;

  // Visitor methods
  std::any accept(AbstractASTVisitor *visitor) override { return visitor->visitForLoop(this); }
  std::any accept(ParallelizableASTVisitor *visitor) const override { return visitor->visitForLoop(this); }

  // Public get methods
  [[nodiscard]] DeclStmtNode *initDecl() const { return getChild<DeclStmtNode>(); }
  [[nodiscard]] AssignExprNode *condAssign() const { return getChild<AssignExprNode>(0); }
  [[nodiscard]] AssignExprNode *incAssign() const { return getChild<AssignExprNode>(1); }
  [[nodiscard]] StmtLstNode *body() const { return getChild<StmtLstNode>(); }

  // Other methods
  [[nodiscard]] std::string getScopeId() const { return "for:" + codeLoc.toString(); }
  [[nodiscard]] bool returnsOnAllControlPaths(bool *overrideUnreachable) const override;

  // Public members
  Scope *bodyScope = nullptr;
};

// ======================================================== ForeachLoopNode ======================================================

class ForeachLoopNode : public ASTNode {
public:
  // Constructors
  using ASTNode::ASTNode;

  // Visitor methods
  std::any accept(AbstractASTVisitor *visitor) override { return visitor->visitForeachLoop(this); }
  std::any accept(ParallelizableASTVisitor *visitor) const override { return visitor->visitForeachLoop(this); }

  // Public get methods
  [[nodiscard]] DeclStmtNode *idxVarDecl() const {
    std::vector<DeclStmtNode *> declStmtNodes = getChildren<DeclStmtNode>();
    return declStmtNodes.size() == 2 ? declStmtNodes.front() : nullptr;
  }
  [[nodiscard]] DeclStmtNode *itemVarDecl() const { return getChildren<DeclStmtNode>().back(); }
  [[nodiscard]] AssignExprNode *iteratorAssign() const { return getChild<AssignExprNode>(); }
  [[nodiscard]] StmtLstNode *body() const { return getChild<StmtLstNode>(); }

  // Other methods
  [[nodiscard]] std::string getScopeId() const { return "foreach:" + codeLoc.toString(); }

  // Public members
  Scope *bodyScope = nullptr;
  Function *getFct = nullptr;
  Function *getIdxFct = nullptr;
  Function *isValidFct = nullptr;
  Function *nextFct = nullptr;
};

// ========================================================= WhileLoopNode =======================================================

class WhileLoopNode : public ASTNode {
public:
  // Constructors
  using ASTNode::ASTNode;

  // Visitor methods
  std::any accept(AbstractASTVisitor *visitor) override { return visitor->visitWhileLoop(this); }
  std::any accept(ParallelizableASTVisitor *visitor) const override { return visitor->visitWhileLoop(this); }

  // Public get methods
  [[nodiscard]] AssignExprNode *condition() const { return getChild<AssignExprNode>(); }
  [[nodiscard]] StmtLstNode *body() const { return getChild<StmtLstNode>(); }

  // Other methods
  [[nodiscard]] std::string getScopeId() const { return "while:" + codeLoc.toString(); }
  [[nodiscard]] bool returnsOnAllControlPaths(bool *overrideUnreachable) const override;

  // Public members
  Scope *bodyScope = nullptr;
};

// ======================================================== DoWhileLoopNode ======================================================

class DoWhileLoopNode : public ASTNode {
public:
  // Constructors
  using ASTNode::ASTNode;

  // Visitor methods
  std::any accept(AbstractASTVisitor *visitor) override { return visitor->visitDoWhileLoop(this); }
  std::any accept(ParallelizableASTVisitor *visitor) const override { return visitor->visitDoWhileLoop(this); }

  // Public get methods
  [[nodiscard]] AssignExprNode *condition() const { return getChild<AssignExprNode>(); }
  [[nodiscard]] StmtLstNode *body() const { return getChild<StmtLstNode>(); }

  // Other methods
  [[nodiscard]] std::string getScopeId() const { return "dowhile:" + codeLoc.toString(); }
  [[nodiscard]] bool returnsOnAllControlPaths(bool *overrideUnreachable) const override;

  // Public members
  Scope *bodyScope = nullptr;
};

// ========================================================== IfStmtNode =========================================================

class IfStmtNode : public ASTNode {
public:
  // Constructors
  using ASTNode::ASTNode;

  // Visitor methods
  std::any accept(AbstractASTVisitor *visitor) override { return visitor->visitIfStmt(this); }
  std::any accept(ParallelizableASTVisitor *visitor) const override { return visitor->visitIfStmt(this); }

  // Public get methods
  [[nodiscard]] AssignExprNode *condition() const { return getChild<AssignExprNode>(); }
  [[nodiscard]] StmtLstNode *thenBody() const { return getChild<StmtLstNode>(); }
  [[nodiscard]] ElseStmtNode *elseStmt() const { return getChild<ElseStmtNode>(); }

  // Other methods
  [[nodiscard]] std::string getScopeId() const { return "if:" + codeLoc.toString(); }
  [[nodiscard]] bool returnsOnAllControlPaths(bool *overrideUnreachable) const override;

  // Public members
  Scope *thenBodyScope = nullptr;
};

// ========================================================= ElseStmtNode ========================================================

class ElseStmtNode : public ASTNode {
public:
  // Constructors
  using ASTNode::ASTNode;

  // Visitor methods
  std::any accept(AbstractASTVisitor *visitor) override { return visitor->visitElseStmt(this); }
  std::any accept(ParallelizableASTVisitor *visitor) const override { return visitor->visitElseStmt(this); }

  // Public get methods
  [[nodiscard]] IfStmtNode *ifStmt() const { return getChild<IfStmtNode>(); }
  [[nodiscard]] StmtLstNode *body() const { return getChild<StmtLstNode>(); }

  // Other methods
  [[nodiscard]] std::string getScopeId() const { return "if:" + codeLoc.toString(); }
  [[nodiscard]] bool returnsOnAllControlPaths(bool *overrideUnreachable) const override;

  // Public members
  bool isElseIf = false;
  Scope *elseBodyScope = nullptr;
};

// ==================================================== AnonymousBlockStmtNode ===================================================

class AnonymousBlockStmtNode : public ASTNode {
public:
  // Constructors
  using ASTNode::ASTNode;

  // Visitor methods
  std::any accept(AbstractASTVisitor *visitor) override { return visitor->visitAnonymousBlockStmt(this); }
  std::any accept(ParallelizableASTVisitor *visitor) const override { return visitor->visitAnonymousBlockStmt(this); }

  // Public get methods
  [[nodiscard]] StmtLstNode *body() const { return getChild<StmtLstNode>(); }

  // Other methods
  [[nodiscard]] std::string getScopeId() const { return "anon:" + codeLoc.toString(); }

  // Public members
  Scope *bodyScope = nullptr;
};

// ========================================================= StmtLstNode =========================================================

class StmtLstNode : public ASTNode {
public:
  // Constructors
  using ASTNode::ASTNode;

  // Visitor methods
  std::any accept(AbstractASTVisitor *visitor) override { return visitor->visitStmtLst(this); }
  std::any accept(ParallelizableASTVisitor *visitor) const override { return visitor->visitStmtLst(this); }

  // Other methods
  [[nodiscard]] bool returnsOnAllControlPaths(bool *overrideUnreachable) const override;
  void resizeToNumberOfManifestations(size_t manifestationCount) override {
    ASTNode::resizeToNumberOfManifestations(manifestationCount);
    dtorFunctions.resize(manifestationCount, std::vector<std::pair<SymbolTableEntry *, Function *>>());
  }

  // Public members
  size_t complexity = 0;
  // Outer vector: manifestation index; inner vector: list of dtor functions
  std::vector<std::vector<std::pair<SymbolTableEntry *, Function *>>> dtorFunctions;
};

// ========================================================= TypeLstNode =========================================================

class TypeLstNode : public ASTNode {
public:
  // Constructors
  using ASTNode::ASTNode;

  // Visitor methods
  std::any accept(AbstractASTVisitor *visitor) override { return visitor->visitTypeLst(this); }
  std::any accept(ParallelizableASTVisitor *visitor) const override { return visitor->visitTypeLst(this); }

  // Public get methods
  [[nodiscard]] std::vector<DataTypeNode *> dataTypes() const { return getChildren<DataTypeNode>(); }

  // Public members
  size_t numberOfTypes = 0;
};

// ======================================================= TypeAltsLstNode =======================================================

class TypeAltsLstNode : public ASTNode {
public:
  // Constructors
  using ASTNode::ASTNode;

  // Visitor methods
  std::any accept(AbstractASTVisitor *visitor) override { return visitor->visitTypeAltsLst(this); }
  std::any accept(ParallelizableASTVisitor *visitor) const override { return visitor->visitTypeAltsLst(this); }

  // Public get methods
  [[nodiscard]] std::vector<DataTypeNode *> dataTypes() const { return getChildren<DataTypeNode>(); }

  // Public members
  size_t numberOfAlts = 0;
};

// ======================================================== ParamLstNode =========================================================

class ParamLstNode : public ASTNode {
public:
  // Constructors
  using ASTNode::ASTNode;

  // Visitor methods
  std::any accept(AbstractASTVisitor *visitor) override { return visitor->visitParamLst(this); }
  std::any accept(ParallelizableASTVisitor *visitor) const override { return visitor->visitParamLst(this); }

  // Public get methods
  [[nodiscard]] std::vector<DeclStmtNode *> params() const { return getChildren<DeclStmtNode>(); }
};

// ========================================================== ArgLstNode =========================================================

class ArgLstNode : public ASTNode {
public:
  // Constructors
  using ASTNode::ASTNode;

  // Visitor methods
  std::any accept(AbstractASTVisitor *visitor) override { return visitor->visitArgLst(this); }
  std::any accept(ParallelizableASTVisitor *visitor) const override { return visitor->visitArgLst(this); }

  // Public get methods
  [[nodiscard]] std::vector<AssignExprNode *> args() const { return getChildren<AssignExprNode>(); }
};

// ======================================================== EnumItemLstNode ======================================================

class EnumItemLstNode : public ASTNode {
public:
  // Constructors
  using ASTNode::ASTNode;

  // Visitor methods
  std::any accept(AbstractASTVisitor *visitor) override { return visitor->visitEnumItemLst(this); }
  std::any accept(ParallelizableASTVisitor *visitor) const override { return visitor->visitEnumItemLst(this); }

  // Public get methods
  [[nodiscard]] std::vector<EnumItemNode *> items() const { return getChildren<EnumItemNode>(); }

  // Public members
  EnumDefNode *enumDef = nullptr;
};

// ========================================================= EnumItemNode ========================================================

class EnumItemNode : public ASTNode {
public:
  // Constructors
  using ASTNode::ASTNode;

  // Visitor methods
  std::any accept(AbstractASTVisitor *visitor) override { return visitor->visitEnumItem(this); }
  std::any accept(ParallelizableASTVisitor *visitor) const override { return visitor->visitEnumItem(this); }

  // Public members
  std::string itemName;
  uint32_t itemValue;
  bool hasValue = false;
  SymbolTableEntry *entry = nullptr;
  EnumDefNode *enumDef = nullptr;
};

// ========================================================== FieldNode ==========================================================

class FieldNode : public ASTNode {
public:
  // Constructors
  using ASTNode::ASTNode;

  // Visitor methods
  std::any accept(AbstractASTVisitor *visitor) override { return visitor->visitField(this); }
  std::any accept(ParallelizableASTVisitor *visitor) const override { return visitor->visitField(this); }

  // Public get methods
  [[nodiscard]] DataTypeNode *dataType() const { return getChild<DataTypeNode>(); }
  [[nodiscard]] TernaryExprNode *defaultValue() const { return getChild<TernaryExprNode>(); }

  // Public members
  std::string fieldName;
  SymbolTableEntry *entry = nullptr;
};

// ======================================================== SignatureNode ========================================================

class SignatureNode : public ASTNode {
public:
  // Enums
  enum Type {
    TYPE_NONE,
    TYPE_FUNCTION,
    TYPE_PROCEDURE,
  };

  // Constructors
  using ASTNode::ASTNode;

  // Visitor methods
  std::any accept(AbstractASTVisitor *visitor) override { return visitor->visitSignature(this); }
  std::any accept(ParallelizableASTVisitor *visitor) const override { return visitor->visitSignature(this); }

  // Public get methods
  [[nodiscard]] SpecifierLstNode *specifierLst() const { return getChild<SpecifierLstNode>(); }
  [[nodiscard]] DataTypeNode *returnType() const { return getChild<DataTypeNode>(); }
  [[nodiscard]] TypeLstNode *templateTypeLst() const { return getChild<TypeLstNode>(0); }
  [[nodiscard]] TypeLstNode *paramTypeLst() const { return getChild<TypeLstNode>(hasTemplateTypes ? 1 : 0); }

  // Other methods
  std::vector<Function *> *getFctManifestations(const std::string &_) override { return &signatureManifestations; }

  // Public members
  Type signatureType = SignatureNode::TYPE_NONE;
  std::string methodName;
  SymbolTableEntry *entry = nullptr;
  TypeSpecifiers signatureSpecifiers;
  bool hasParams = false;
  bool hasTemplateTypes = false;
  std::vector<Function *> signatureManifestations;
};

// =========================================================== StmtNode ==========================================================

class StmtNode : public ASTNode {
public:
  // Constructors
  using ASTNode::ASTNode;

  // Visitor methods
  std::any accept(AbstractASTVisitor *visitor) override { return visitor->visitStmt(this); }
  std::any accept(ParallelizableASTVisitor *visitor) const override { return visitor->visitStmt(this); }

  // Other methods
  [[nodiscard]] bool isStmtNode() const override { return true; }
};

// ========================================================= DeclStmtNode ========================================================

class DeclStmtNode : public ASTNode {
public:
  // Constructors
  using ASTNode::ASTNode;

  // Visitor methods
  std::any accept(AbstractASTVisitor *visitor) override { return visitor->visitDeclStmt(this); }
  std::any accept(ParallelizableASTVisitor *visitor) const override { return visitor->visitDeclStmt(this); }

  // Public get methods
  [[nodiscard]] DataTypeNode *dataType() const { return getChild<DataTypeNode>(); }
  [[nodiscard]] AssignExprNode *assignExpr() const { return getChild<AssignExprNode>(); }

  // Util methods
  void customItemsInitialization(size_t manifestationCount) override { entries.resize(manifestationCount, nullptr); }

  // Public members
  std::string varName;
  bool hasAssignment = false;
  std::vector<SymbolTableEntry *> entries;
  bool isParam = false;
  bool isForEachItem = false;
  bool isCtorCallRequired = false; // For struct, in case there are reference fields, we need to call a user-defined ctor
  Function *calledInitCtor = nullptr;
  Function *calledCopyCtor = nullptr;
};

// ======================================================= SpecifierLstNode ======================================================

class SpecifierLstNode : public ASTNode {
public:
  // Constructors
  using ASTNode::ASTNode;

  // Visitor methods
  std::any accept(AbstractASTVisitor *visitor) override { return visitor->visitSpecifierLst(this); }
  std::any accept(ParallelizableASTVisitor *visitor) const override { return visitor->visitSpecifierLst(this); }

  // Public get methods
  [[nodiscard]] std::vector<SpecifierNode *> specifiers() const { return getChildren<SpecifierNode>(); }
};

// ========================================================= SpecifierNode =======================================================

class SpecifierNode : public ASTNode {
public:
  // Enums
  enum SpecifierType {
    TY_NONE,
    TY_CONST,
    TY_SIGNED,
    TY_UNSIGNED,
    TY_INLINE,
    TY_PUBLIC,
    TY_HEAP,
    TY_COMPOSITION,
  };

  // Constructors
  using ASTNode::ASTNode;

  // Visitor methods
  std::any accept(AbstractASTVisitor *visitor) override { return visitor->visitSpecifier(this); }
  std::any accept(ParallelizableASTVisitor *visitor) const override { return visitor->visitSpecifier(this); }

  // Public members
  SpecifierType type = TY_NONE;
};

// ========================================================== ModAttrNode ========================================================

class ModAttrNode : public ASTNode {
public:
  // Constructors
  using ASTNode::ASTNode;

  // Visitor methods
  std::any accept(AbstractASTVisitor *visitor) override { return visitor->visitModAttr(this); }
  std::any accept(ParallelizableASTVisitor *visitor) const override { return visitor->visitModAttr(this); }

  // Public get methods
  [[nodiscard]] AttrLstNode *attrLst() const { return getChild<AttrLstNode>(); }
};

// =================================================== TopLevelDefinitionAttrNode ================================================

class TopLevelDefinitionAttrNode : public ASTNode {
public:
  // Constructors
  using ASTNode::ASTNode;

  // Visitor methods
  std::any accept(AbstractASTVisitor *visitor) override { return visitor->visitTopLevelDefinitionAttr(this); }
  std::any accept(ParallelizableASTVisitor *visitor) const override { return visitor->visitTopLevelDefinitionAttr(this); }

  // Public get methods
  [[nodiscard]] AttrLstNode *attrLst() const { return getChild<AttrLstNode>(); }
};

// ========================================================== AttrLstNode ========================================================

class AttrLstNode : public ASTNode {
public:
  // Constructors
  using ASTNode::ASTNode;

  // Visitor methods
  std::any accept(AbstractASTVisitor *visitor) override { return visitor->visitAttrLst(this); }
  std::any accept(ParallelizableASTVisitor *visitor) const override { return visitor->visitAttrLst(this); }

  // Public get methods
  [[nodiscard]] std::vector<AttrNode *> attributes() const { return getChildren<AttrNode>(); }

  // Other methods
  [[nodiscard]] std::vector<const CompileTimeValue *> getAttrValuesByName(const std::string &key) const;
  [[nodiscard]] const CompileTimeValue *getAttrValueByName(const std::string &key) const;
  [[nodiscard]] bool hasAttr(const std::string &key) const;
};

// ============================================================ AttrNode =========================================================

class AttrNode : public ASTNode {
public:
  // Enums
<<<<<<< HEAD
  static constexpr const char *const ATTR_CORE_LINKER_FLAG = "core.linker.flag";
  static constexpr const char *const ATTR_CORE_LINKER_DLL = "core.linker.dll";
  static constexpr const char *const ATTR_CORE_COMPILER_MANGLED_NAME = "core.compiler.mangledName";
  static constexpr const char *const ATTR_CORE_COMPILER_MANGLE = "core.compiler.mangle";
  static constexpr const char *const ATTR_CORE_COMPILER_KEEP_ON_NAME_COLLISION = "core.compiler.alwaysKeepOnNameCollision";
  static constexpr const char *const ATTR_CORE_COMPILER_EMIT_VTABLE = "core.compiler.alwaysEmitVTable";
  static constexpr const char *const ATTR_CORE_COMPILER_PACKED = "core.compiler.packed";
  static constexpr const char *const ATTR_TEST = "test";
  static constexpr const char *const ATTR_TEST_NAME = "test.name";
  static constexpr const char *const ATTR_TEST_SKIP = "test.skip";
=======
  enum AttrTarget : uint8_t {
    TARGET_INVALID = 0,
    TARGET_MODULE = 1 << 0,
    TARGET_STRUCT = 1 << 1,
    TARGET_FCT_PROC = 1 << 2,
    TARGET_EXT_DECL = 1 << 3,
  };

  enum AttrType : uint8_t {
    ATTR_TYPE_INVALID,
    TYPE_STRING,
    TYPE_BOOL,
    TYPE_INT,
  };
>>>>>>> e5bb8599

  // Constructors
  using ASTNode::ASTNode;

  // Visitor methods
  std::any accept(AbstractASTVisitor *visitor) override { return visitor->visitAttr(this); }
  std::any accept(ParallelizableASTVisitor *visitor) const override { return visitor->visitAttr(this); }

  // Public get methods
  [[nodiscard]] ConstantNode *value() const { return getChild<ConstantNode>(); }

  // Other methods
  [[nodiscard]] const CompileTimeValue *getValue() const;

  // Public members
  std::string key;
  AttrType type = ATTR_TYPE_INVALID;
  AttrTarget target = TARGET_INVALID;
};

// ======================================================== ImportStmtNode =======================================================

class ImportStmtNode : public ASTNode {
public:
  // Constructors
  using ASTNode::ASTNode;

  // Visitor methods
  std::any accept(AbstractASTVisitor *visitor) override { return visitor->visitImportStmt(this); }
  std::any accept(ParallelizableASTVisitor *visitor) const override { return visitor->visitImportStmt(this); }

  // Public members
  std::string importPath;
  std::string importName;
  SymbolTableEntry *entry = nullptr;
};

// ======================================================== ReturnStmtNode =======================================================

class ReturnStmtNode : public ASTNode {
public:
  // Constructors
  using ASTNode::ASTNode;

  // Visitor methods
  std::any accept(AbstractASTVisitor *visitor) override { return visitor->visitReturnStmt(this); }
  std::any accept(ParallelizableASTVisitor *visitor) const override { return visitor->visitReturnStmt(this); }

  // Public get methods
  [[nodiscard]] AssignExprNode *assignExpr() const { return getChild<AssignExprNode>(); }

  // Other methods
  [[nodiscard]] bool returnsOnAllControlPaths(bool *overrideUnreachable) const override { return true; }
  [[nodiscard]] StmtLstNode *getParentScopeNode() const {
    assert(dynamic_cast<StmtLstNode *>(parent->parent) != nullptr);
    return spice_pointer_cast<StmtLstNode *>(parent->parent);
  }

  // Public members
  bool hasReturnValue = false;
};

// ======================================================== BreakStmtNode ========================================================

class BreakStmtNode : public ASTNode {
public:
  // Constructors
  using ASTNode::ASTNode;

  // Visitor methods
  std::any accept(AbstractASTVisitor *visitor) override { return visitor->visitBreakStmt(this); }
  std::any accept(ParallelizableASTVisitor *visitor) const override { return visitor->visitBreakStmt(this); }

  // Public members
  int breakTimes = 1;
};

// ======================================================= ContinueStmtNode ======================================================

class ContinueStmtNode : public ASTNode {
public:
  // Constructors
  using ASTNode::ASTNode;

  // Visitor methods
  std::any accept(AbstractASTVisitor *visitor) override { return visitor->visitContinueStmt(this); }
  std::any accept(ParallelizableASTVisitor *visitor) const override { return visitor->visitContinueStmt(this); }

  // Public members
  int continueTimes = 1;
};

// ======================================================== AssertStmtNode =======================================================

class AssertStmtNode : public ASTNode {
public:
  // Constructors
  using ASTNode::ASTNode;

  // Visitor methods
  std::any accept(AbstractASTVisitor *visitor) override { return visitor->visitAssertStmt(this); }
  std::any accept(ParallelizableASTVisitor *visitor) const override { return visitor->visitAssertStmt(this); }

  // Public get methods
  [[nodiscard]] AssignExprNode *assignExpr() const { return getChild<AssignExprNode>(); }

  // Other methods
  [[nodiscard]] bool returnsOnAllControlPaths(bool *overrideUnreachable) const override;

  // Public members
  std::string expressionString;
};

// ======================================================== PrintfCallNode =======================================================

class PrintfCallNode : public ASTNode {
public:
  // Constructors
  using ASTNode::ASTNode;

  // Visitor methods
  std::any accept(AbstractASTVisitor *visitor) override { return visitor->visitPrintfCall(this); }
  std::any accept(ParallelizableASTVisitor *visitor) const override { return visitor->visitPrintfCall(this); }

  // Public get methods
  [[nodiscard]] std::vector<AssignExprNode *> args() const { return getChildren<AssignExprNode>(); }

  // Other methods
  [[nodiscard]] bool hasCompileTimeValue() const override { return false; }

  // Public members
  std::string templatedString;
};

// ======================================================== SizeofCallNode =======================================================

class SizeofCallNode : public ASTNode {
public:
  // Constructors
  using ASTNode::ASTNode;

  // Visitor methods
  std::any accept(AbstractASTVisitor *visitor) override { return visitor->visitSizeofCall(this); }
  std::any accept(ParallelizableASTVisitor *visitor) const override { return visitor->visitSizeofCall(this); }

  // Public get methods
  [[nodiscard]] AssignExprNode *assignExpr() const { return getChild<AssignExprNode>(); }
  [[nodiscard]] DataTypeNode *dataType() const { return getChild<DataTypeNode>(); }

  // Other methods
  [[nodiscard]] bool hasCompileTimeValue() const override { return false; }

  // Public members
  bool isType = false;
};

// ======================================================== AlignofCallNode ======================================================

class AlignofCallNode : public ASTNode {
public:
  // Constructors
  using ASTNode::ASTNode;

  // Visitor methods
  std::any accept(AbstractASTVisitor *visitor) override { return visitor->visitAlignofCall(this); }
  std::any accept(ParallelizableASTVisitor *visitor) const override { return visitor->visitAlignofCall(this); }

  // Public get methods
  [[nodiscard]] AssignExprNode *assignExpr() const { return getChild<AssignExprNode>(); }
  [[nodiscard]] DataTypeNode *dataType() const { return getChild<DataTypeNode>(); }

  // Other methods
  [[nodiscard]] bool hasCompileTimeValue() const override { return false; }

  // Public members
  bool isType = false;
};

// ========================================================= LenCallNode =========================================================

class LenCallNode : public ASTNode {
public:
  // Constructors
  using ASTNode::ASTNode;

  // Visitor methods
  std::any accept(AbstractASTVisitor *visitor) override { return visitor->visitLenCall(this); }
  std::any accept(ParallelizableASTVisitor *visitor) const override { return visitor->visitLenCall(this); }

  // Public get methods
  [[nodiscard]] AssignExprNode *assignExpr() const { return getChild<AssignExprNode>(); }

  // Other methods
  [[nodiscard]] bool hasCompileTimeValue() const override { return false; }
};

// ======================================================== PanicCallNode ========================================================

class PanicCallNode : public ASTNode {
public:
  // Constructors
  using ASTNode::ASTNode;

  // Visitor methods
  std::any accept(AbstractASTVisitor *visitor) override { return visitor->visitPanicCall(this); }
  std::any accept(ParallelizableASTVisitor *visitor) const override { return visitor->visitPanicCall(this); }

  // Public get methods
  [[nodiscard]] AssignExprNode *assignExpr() const { return getChild<AssignExprNode>(); }

  // Other methods
  [[nodiscard]] bool hasCompileTimeValue() const override { return false; }
};

// ======================================================= AssignExprNode ========================================================

class AssignExprNode : public ASTNode {
public:
  // Enums
  enum AssignOp {
    OP_NONE,
    OP_ASSIGN,
    OP_PLUS_EQUAL,
    OP_MINUS_EQUAL,
    OP_MUL_EQUAL,
    OP_DIV_EQUAL,
    OP_REM_EQUAL,
    OP_SHL_EQUAL,
    OP_SHR_EQUAL,
    OP_AND_EQUAL,
    OP_OR_EQUAL,
    OP_XOR_EQUAL
  };

  // Constructors
  using ASTNode::ASTNode;

  // Visitor methods
  std::any accept(AbstractASTVisitor *visitor) override { return visitor->visitAssignExpr(this); }
  std::any accept(ParallelizableASTVisitor *visitor) const override { return visitor->visitAssignExpr(this); }

  // Public get methods
  [[nodiscard]] AssignExprNode *rhs() const { return getChild<AssignExprNode>(); }
  [[nodiscard]] PrefixUnaryExprNode *lhs() const { return getChild<PrefixUnaryExprNode>(); }
  [[nodiscard]] TernaryExprNode *ternaryExpr() const { return getChild<TernaryExprNode>(); }

  // Other methods
  [[nodiscard]] bool returnsOnAllControlPaths(bool *overrideUnreachable) const override;
  [[nodiscard]] bool isAssignExpr() const override { return true; }

  // Public members
  AssignOp op = OP_NONE;
  bool hasOperator = false;
};

// ======================================================= TernaryExprNode =======================================================

class TernaryExprNode : public ASTNode {
public:
  // Constructors
  using ASTNode::ASTNode;

  // Visitor methods
  std::any accept(AbstractASTVisitor *visitor) override { return visitor->visitTernaryExpr(this); }
  std::any accept(ParallelizableASTVisitor *visitor) const override { return visitor->visitTernaryExpr(this); }

  // Public get methods
  [[nodiscard]] std::vector<LogicalOrExprNode *> operands() const { return getChildren<LogicalOrExprNode>(); }

  // Other methods
  [[nodiscard]] bool hasCompileTimeValue() const override;
  [[nodiscard]] CompileTimeValue getCompileTimeValue() const override;

  bool isShortened = false;
};

// ===================================================== LogicalOrExprNode =======================================================

class LogicalOrExprNode : public ASTNode {
public:
  // Constructors
  using ASTNode::ASTNode;

  // Visitor methods
  std::any accept(AbstractASTVisitor *visitor) override { return visitor->visitLogicalOrExpr(this); }
  std::any accept(ParallelizableASTVisitor *visitor) const override { return visitor->visitLogicalOrExpr(this); }

  // Public get methods
  [[nodiscard]] std::vector<LogicalAndExprNode *> operands() const { return getChildren<LogicalAndExprNode>(); }

  // Other methods
  [[nodiscard]] bool hasCompileTimeValue() const override;
  [[nodiscard]] CompileTimeValue getCompileTimeValue() const override;
};

// ===================================================== LogicalAndExprNode ======================================================

class LogicalAndExprNode : public ASTNode {
public:
  // Constructors
  using ASTNode::ASTNode;

  // Visitor methods
  std::any accept(AbstractASTVisitor *visitor) override { return visitor->visitLogicalAndExpr(this); }
  std::any accept(ParallelizableASTVisitor *visitor) const override { return visitor->visitLogicalAndExpr(this); }

  // Public get methods
  [[nodiscard]] std::vector<BitwiseOrExprNode *> operands() const { return getChildren<BitwiseOrExprNode>(); }

  // Other methods
  [[nodiscard]] bool hasCompileTimeValue() const override;
  [[nodiscard]] CompileTimeValue getCompileTimeValue() const override;
};

// ===================================================== BitwiseOrExprNode =======================================================

class BitwiseOrExprNode : public ASTNode {
public:
  // Constructors
  using ASTNode::ASTNode;

  // Visitor methods
  std::any accept(AbstractASTVisitor *visitor) override { return visitor->visitBitwiseOrExpr(this); }
  std::any accept(ParallelizableASTVisitor *visitor) const override { return visitor->visitBitwiseOrExpr(this); }

  // Public get methods
  [[nodiscard]] std::vector<BitwiseXorExprNode *> operands() const { return getChildren<BitwiseXorExprNode>(); }

  // Other methods
  [[nodiscard]] bool hasCompileTimeValue() const override;
  [[nodiscard]] CompileTimeValue getCompileTimeValue() const override;
};

// ==================================================== BitwiseXorExprNode =======================================================

class BitwiseXorExprNode : public ASTNode {
public:
  // Constructors
  using ASTNode::ASTNode;

  // Visitor methods
  std::any accept(AbstractASTVisitor *visitor) override { return visitor->visitBitwiseXorExpr(this); }
  std::any accept(ParallelizableASTVisitor *visitor) const override { return visitor->visitBitwiseXorExpr(this); }

  // Public get methods
  [[nodiscard]] std::vector<BitwiseAndExprNode *> operands() const { return getChildren<BitwiseAndExprNode>(); }

  // Other methods
  [[nodiscard]] bool hasCompileTimeValue() const override;
  [[nodiscard]] CompileTimeValue getCompileTimeValue() const override;
};

// ==================================================== BitwiseAndExprNode =======================================================

class BitwiseAndExprNode : public ASTNode {
public:
  // Constructors
  using ASTNode::ASTNode;

  // Visitor methods
  std::any accept(AbstractASTVisitor *visitor) override { return visitor->visitBitwiseAndExpr(this); }
  std::any accept(ParallelizableASTVisitor *visitor) const override { return visitor->visitBitwiseAndExpr(this); }

  // Public get methods
  [[nodiscard]] std::vector<EqualityExprNode *> operands() const { return getChildren<EqualityExprNode>(); }

  // Other methods
  [[nodiscard]] bool hasCompileTimeValue() const override;
  [[nodiscard]] CompileTimeValue getCompileTimeValue() const override;
};

// ===================================================== EqualityExprNode ========================================================

class EqualityExprNode : public ASTNode {
public:
  // Enums
  enum EqualityOp { OP_NONE, OP_EQUAL, OP_NOT_EQUAL };

  // Constructors
  using ASTNode::ASTNode;

  // Visitor methods
  std::any accept(AbstractASTVisitor *visitor) override { return visitor->visitEqualityExpr(this); }
  std::any accept(ParallelizableASTVisitor *visitor) const override { return visitor->visitEqualityExpr(this); }

  // Public get methods
  [[nodiscard]] std::vector<RelationalExprNode *> operands() const { return getChildren<RelationalExprNode>(); }

  // Other methods
  [[nodiscard]] bool hasCompileTimeValue() const override;
  [[nodiscard]] CompileTimeValue getCompileTimeValue() const override;

  // Public members
  EqualityOp op = OP_NONE;
};

// ==================================================== RelationalExprNode =======================================================

class RelationalExprNode : public ASTNode {
public:
  // Enums
  enum RelationalOp { OP_NONE, OP_LESS, OP_GREATER, OP_LESS_EQUAL, OP_GREATER_EQUAL };

  // Constructors
  using ASTNode::ASTNode;

  // Visitor methods
  std::any accept(AbstractASTVisitor *visitor) override { return visitor->visitRelationalExpr(this); }
  std::any accept(ParallelizableASTVisitor *visitor) const override { return visitor->visitRelationalExpr(this); }

  // Public get methods
  [[nodiscard]] std::vector<ShiftExprNode *> operands() const { return getChildren<ShiftExprNode>(); }

  // Other methods
  [[nodiscard]] bool hasCompileTimeValue() const override;
  [[nodiscard]] CompileTimeValue getCompileTimeValue() const override;

  // Public members
  RelationalOp op = OP_NONE;
};

// ====================================================== ShiftExprNode ==========================================================

class ShiftExprNode : public ASTNode {
public:
  // Enums
  enum ShiftOp {
    OP_NONE,
    OP_SHIFT_LEFT,
    OP_SHIFT_RIGHT,
  };

  // Constructors
  using ASTNode::ASTNode;

  // Visitor methods
  std::any accept(AbstractASTVisitor *visitor) override { return visitor->visitShiftExpr(this); }
  std::any accept(ParallelizableASTVisitor *visitor) const override { return visitor->visitShiftExpr(this); }

  // Public get methods
  [[nodiscard]] std::vector<AdditiveExprNode *> operands() const { return getChildren<AdditiveExprNode>(); }

  // Other methods
  [[nodiscard]] bool hasCompileTimeValue() const override;
  [[nodiscard]] CompileTimeValue getCompileTimeValue() const override;

  // Public members
  ShiftOp op = OP_NONE;
};

// ==================================================== AdditiveExprNode =========================================================

class AdditiveExprNode : public ASTNode {
public:
  // Enums
  enum AdditiveOp {
    OP_NONE,
    OP_PLUS,
    OP_MINUS,
  };

  // Typedefs
  typedef std::queue<std::pair<AdditiveOp, SymbolType>> OpQueue;

  // Constructors
  using ASTNode::ASTNode;

  // Visitor methods
  std::any accept(AbstractASTVisitor *visitor) override { return visitor->visitAdditiveExpr(this); }
  std::any accept(ParallelizableASTVisitor *visitor) const override { return visitor->visitAdditiveExpr(this); }

  // Public get methods
  [[nodiscard]] std::vector<MultiplicativeExprNode *> operands() const { return getChildren<MultiplicativeExprNode>(); }

  // Other methods
  [[nodiscard]] bool hasCompileTimeValue() const override;
  [[nodiscard]] CompileTimeValue getCompileTimeValue() const override;

  // Public members
  OpQueue opQueue;
};

// ================================================== MultiplicativeExprNode =====================================================

class MultiplicativeExprNode : public ASTNode {
public:
  // Enums
  enum MultiplicativeOp {
    OP_NONE,
    OP_MUL,
    OP_DIV,
    OP_REM,
  };

  // Typedefs
  typedef std::queue<std::pair<MultiplicativeOp, SymbolType>> OpQueue;

  // Constructors
  using ASTNode::ASTNode;

  // Visitor methods
  std::any accept(AbstractASTVisitor *visitor) override { return visitor->visitMultiplicativeExpr(this); }
  std::any accept(ParallelizableASTVisitor *visitor) const override { return visitor->visitMultiplicativeExpr(this); }

  // Public get methods
  [[nodiscard]] std::vector<CastExprNode *> operands() const { return getChildren<CastExprNode>(); }

  // Other methods
  [[nodiscard]] bool hasCompileTimeValue() const override;
  [[nodiscard]] CompileTimeValue getCompileTimeValue() const override;

  // Public members
  OpQueue opQueue;
};

// ======================================================= CastExprNode ==========================================================

class CastExprNode : public ASTNode {
public:
  // Constructors
  using ASTNode::ASTNode;

  // Visitor methods
  std::any accept(AbstractASTVisitor *visitor) override { return visitor->visitCastExpr(this); }
  std::any accept(ParallelizableASTVisitor *visitor) const override { return visitor->visitCastExpr(this); }

  // Public get methods
  [[nodiscard]] DataTypeNode *dataType() const { return getChild<DataTypeNode>(); }
  [[nodiscard]] PrefixUnaryExprNode *prefixUnaryExpr() const { return getChild<PrefixUnaryExprNode>(); }

  // Other methods
  [[nodiscard]] bool hasCompileTimeValue() const override;
  [[nodiscard]] CompileTimeValue getCompileTimeValue() const override;

  // Public members
  bool isCast = false;
};

// ==================================================== PrefixUnaryExprNode ======================================================

class PrefixUnaryExprNode : public ASTNode {
public:
  // Enums
  enum PrefixUnaryOp { OP_NONE, OP_MINUS, OP_PLUS_PLUS, OP_MINUS_MINUS, OP_NOT, OP_BITWISE_NOT, OP_DEREFERENCE, OP_ADDRESS_OF };

  // Constructors
  using ASTNode::ASTNode;

  // Visitor methods
  std::any accept(AbstractASTVisitor *visitor) override { return visitor->visitPrefixUnaryExpr(this); }
  std::any accept(ParallelizableASTVisitor *visitor) const override { return visitor->visitPrefixUnaryExpr(this); }

  // Public get methods
  [[nodiscard]] PrefixUnaryExprNode *prefixUnary() const { return getChild<PrefixUnaryExprNode>(); }
  [[nodiscard]] PostfixUnaryExprNode *postfixUnaryExpr() const { return getChild<PostfixUnaryExprNode>(); }

  // Other methods
  [[nodiscard]] bool hasCompileTimeValue() const override;
  [[nodiscard]] CompileTimeValue getCompileTimeValue() const override;

  // Public members
  PrefixUnaryOp op = OP_NONE;
};

// =================================================== PostfixUnaryExprNode ======================================================

class PostfixUnaryExprNode : public ASTNode {
public:
  // Enums
  enum PostfixUnaryOp { OP_NONE, OP_SUBSCRIPT, OP_MEMBER_ACCESS, OP_PLUS_PLUS, OP_MINUS_MINUS };

  // Constructors
  using ASTNode::ASTNode;

  // Visitor methods
  std::any accept(AbstractASTVisitor *visitor) override { return visitor->visitPostfixUnaryExpr(this); }
  std::any accept(ParallelizableASTVisitor *visitor) const override { return visitor->visitPostfixUnaryExpr(this); }

  // Public get methods
  [[nodiscard]] AtomicExprNode *atomicExpr() const { return getChild<AtomicExprNode>(); }
  [[nodiscard]] PostfixUnaryExprNode *postfixUnaryExpr() const { return getChild<PostfixUnaryExprNode>(); }
  [[nodiscard]] AssignExprNode *assignExpr() const { return getChild<AssignExprNode>(); }

  // Other methods
  [[nodiscard]] bool hasCompileTimeValue() const override;
  [[nodiscard]] CompileTimeValue getCompileTimeValue() const override;

  // Public members
  PostfixUnaryOp op = OP_NONE;
  std::string identifier; // Only set when operator is member access
};

// ====================================================== AtomicExprNode =========================================================

class AtomicExprNode : public ASTNode {
public:
  // Constructors
  using ASTNode::ASTNode;

  // Visitor methods
  std::any accept(AbstractASTVisitor *visitor) override { return visitor->visitAtomicExpr(this); }
  std::any accept(ParallelizableASTVisitor *visitor) const override { return visitor->visitAtomicExpr(this); }

  // Public get methods
  [[nodiscard]] ConstantNode *constant() const { return getChild<ConstantNode>(); }
  [[nodiscard]] ValueNode *value() const { return getChild<ValueNode>(); }
  [[nodiscard]] AssignExprNode *assignExpr() const { return getChild<AssignExprNode>(); }
  [[nodiscard]] PrintfCallNode *printfCall() const { return getChild<PrintfCallNode>(); }
  [[nodiscard]] SizeofCallNode *sizeofCall() const { return getChild<SizeofCallNode>(); }
  [[nodiscard]] AlignofCallNode *alignofCall() const { return getChild<AlignofCallNode>(); }
  [[nodiscard]] LenCallNode *lenCall() const { return getChild<LenCallNode>(); }
  [[nodiscard]] PanicCallNode *panicCall() const { return getChild<PanicCallNode>(); }

  // Util methods
  void customItemsInitialization(size_t manifestationCount) override {
    entries.resize(manifestationCount, nullptr);
    accessScopes.resize(manifestationCount, nullptr);
  }

  // Public members
  std::vector<std::string> identifierFragments;
  std::string fqIdentifier;
  std::vector<SymbolTableEntry *> entries; // Only set if identifier is set as well
  std::vector<Scope *> accessScopes;       // Only set if identifier is set as well
};

// ======================================================== ValueNode ============================================================

class ValueNode : public ASTNode {
public:
  // Constructors
  using ASTNode::ASTNode;

  // Visitor methods
  std::any accept(AbstractASTVisitor *visitor) override { return visitor->visitValue(this); }
  std::any accept(ParallelizableASTVisitor *visitor) const override { return visitor->visitValue(this); }

  // Public get methods
  [[nodiscard]] FctCallNode *fctCall() const { return getChild<FctCallNode>(); }
  [[nodiscard]] ArrayInitializationNode *arrayInitialization() const { return getChild<ArrayInitializationNode>(); }
  [[nodiscard]] StructInstantiationNode *structInstantiation() const { return getChild<StructInstantiationNode>(); }
  [[nodiscard]] LambdaFuncNode *lambdaFunc() const { return getChild<LambdaFuncNode>(); }
  [[nodiscard]] LambdaProcNode *lambdaProc() const { return getChild<LambdaProcNode>(); }
  [[nodiscard]] LambdaExprNode *lambdaExpr() const { return getChild<LambdaExprNode>(); }
  [[nodiscard]] DataTypeNode *nilType() const { return getChild<DataTypeNode>(); }

  // Other methods
  [[nodiscard]] bool hasCompileTimeValue() const override { return isNil; }

  // Public members
  bool isNil = false;
};

// =================================================== PrimitiveValueNode ========================================================

class ConstantNode : public ASTNode {
public:
  // Enum
  enum PrimitiveValueType {
    TYPE_NONE,
    TYPE_DOUBLE,
    TYPE_INT,
    TYPE_SHORT,
    TYPE_LONG,
    TYPE_BYTE,
    TYPE_CHAR,
    TYPE_STRING,
    TYPE_BOOL
  };

  // Constructors
  using ASTNode::ASTNode;

  // Visitor methods
  std::any accept(AbstractASTVisitor *visitor) override { return visitor->visitConstant(this); }
  std::any accept(ParallelizableASTVisitor *visitor) const override { return visitor->visitConstant(this); }

  // Public members
  PrimitiveValueType type = TYPE_NONE;
  bool isSigned = true;
};

// ====================================================== FctCallNode ============================================================

class FctCallNode : public ASTNode {
public:
  enum FctCallType : uint8_t { TYPE_ORDINARY, TYPE_METHOD, TYPE_CTOR, TYPE_FCT_PTR };

  // Structs
  struct FctCallData {
    // Members
    FctCallType callType = TYPE_ORDINARY;
    bool isImported = false;
    SymbolType thisType = SymbolType(TY_DYN); // Is filled if method or ctor call
    std::vector<SymbolType> argTypes;
    Function *callee = nullptr;
    Scope *calleeParentScope = nullptr;

    // Methods
    [[nodiscard]] bool isOrdinaryCall() const { return callType == TYPE_ORDINARY; }
    [[nodiscard]] bool isMethodCall() const { return callType == TYPE_METHOD; }
    [[nodiscard]] bool isVirtualMethodCall() const { return isMethodCall() && thisType.isBaseType(TY_INTERFACE); }
    [[nodiscard]] bool isCtorCall() const { return callType == TYPE_CTOR; }
    [[nodiscard]] bool isFctPtrCall() const { return callType == TYPE_FCT_PTR; }
  };

  // Constructors
  using ASTNode::ASTNode;

  // Visitor methods
  std::any accept(AbstractASTVisitor *visitor) override { return visitor->visitFctCall(this); }
  std::any accept(ParallelizableASTVisitor *visitor) const override { return visitor->visitFctCall(this); }

  // Public get methods
  [[nodiscard]] TypeLstNode *templateTypeLst() const { return getChild<TypeLstNode>(); }
  [[nodiscard]] ArgLstNode *argLst() const { return getChild<ArgLstNode>(); }

  // Other methods
  [[nodiscard]] bool hasCompileTimeValue() const override { return false; }
  void customItemsInitialization(size_t manifestationCount) override { data.resize(manifestationCount); }
  [[nodiscard]] bool hasReturnValueReceiver() const;

  // Public members
  std::string fqFunctionName;
  std::vector<std::string> functionNameFragments;
  bool hasArgs = false;
  bool hasTemplateTypes = false;
  std::vector<FctCallData> data;
};

// ================================================= ArrayInitializationNode =====================================================

class ArrayInitializationNode : public ASTNode {
public:
  // Constructors
  using ASTNode::ASTNode;

  // Visitor methods
  std::any accept(AbstractASTVisitor *visitor) override { return visitor->visitArrayInitialization(this); }
  std::any accept(ParallelizableASTVisitor *visitor) const override { return visitor->visitArrayInitialization(this); }

  // Public get methods
  [[nodiscard]] ArgLstNode *itemLst() const { return getChild<ArgLstNode>(); }

  // Public members
  long actualSize = 0;
};

// ================================================= StructInstantiationNode =====================================================

class StructInstantiationNode : public ASTNode {
public:
  // Constructors
  using ASTNode::ASTNode;

  // Visitor methods
  std::any accept(AbstractASTVisitor *visitor) override { return visitor->visitStructInstantiation(this); }
  std::any accept(ParallelizableASTVisitor *visitor) const override { return visitor->visitStructInstantiation(this); }

  // Public get methods
  [[nodiscard]] TypeLstNode *templateTypeLst() const { return getChild<TypeLstNode>(); }
  [[nodiscard]] ArgLstNode *fieldLst() const { return getChild<ArgLstNode>(); }

  // Util methods
  void customItemsInitialization(size_t manifestationCount) override { instantiatedStructs.resize(manifestationCount, nullptr); }

  // Public members
  std::string fqStructName;
  std::vector<std::string> structNameFragments;
  std::vector<Struct *> instantiatedStructs;
};

// ====================================================== LambdaBaseNode =========================================================

class LambdaBaseNode : public ASTNode {
public:
  // Constructors
  using ASTNode::ASTNode;

  // Public get methods
  [[nodiscard]] ParamLstNode *paramLst() const { return getChild<ParamLstNode>(); }

  // Other methods
  [[nodiscard]] std::string getScopeId() const { return "lambda:" + codeLoc.toString(); }
  [[nodiscard]] bool hasCompileTimeValue() const override { return false; }
  void customItemsInitialization(size_t manifestationCount) override { manifestations.resize(manifestationCount); }

  // Public members
  bool hasParams = false;
  Scope *bodyScope = nullptr;
  std::vector<Function> manifestations;
};

// ====================================================== LambdaFuncNode =========================================================

class LambdaFuncNode : public LambdaBaseNode {
public:
  // Constructors
  using LambdaBaseNode::LambdaBaseNode;

  // Public get methods
  [[nodiscard]] StmtLstNode *body() const { return getChild<StmtLstNode>(); }
  [[nodiscard]] bool returnsOnAllControlPaths(bool *overrideUnreachable) const override;

  // Visit methods
  std::any accept(AbstractASTVisitor *visitor) override { return visitor->visitLambdaFunc(this); }
  std::any accept(ParallelizableASTVisitor *visitor) const override { return visitor->visitLambdaFunc(this); }

  // Public get methods
  [[nodiscard]] DataTypeNode *returnType() const { return getChild<DataTypeNode>(); }
};

// ====================================================== LambdaProcNode =========================================================

class LambdaProcNode : public LambdaBaseNode {
public:
  // Constructors
  using LambdaBaseNode::LambdaBaseNode;

  // Public get methods
  [[nodiscard]] StmtLstNode *body() const { return getChild<StmtLstNode>(); }
  [[nodiscard]] bool returnsOnAllControlPaths(bool *overrideUnreachable) const override;

  // Visit methods
  std::any accept(AbstractASTVisitor *visitor) override { return visitor->visitLambdaProc(this); }
  std::any accept(ParallelizableASTVisitor *visitor) const override { return visitor->visitLambdaProc(this); }
};

// ====================================================== LambdaExprNode =========================================================

class LambdaExprNode : public LambdaBaseNode {
public:
  // Constructors
  using LambdaBaseNode::LambdaBaseNode;

  // Visit methods
  std::any accept(AbstractASTVisitor *visitor) override { return visitor->visitLambdaExpr(this); }
  std::any accept(ParallelizableASTVisitor *visitor) const override { return visitor->visitLambdaExpr(this); }

  // Public get methods
  [[nodiscard]] AssignExprNode *lambdaExpr() const { return getChild<AssignExprNode>(); }
};

// ======================================================= DataTypeNode ==========================================================

class DataTypeNode : public ASTNode {
public:
  // Enums
  enum TypeModifierType { TYPE_PTR, TYPE_REF, TYPE_ARRAY };

  // Structs
  struct TypeModifier {
    TypeModifierType modifierType = TYPE_PTR;
    bool hasSize = false;
    unsigned int hardcodedSize = 0;
    std::string sizeVarName;
  };

  // Constructors
  using ASTNode::ASTNode;

  // Visitor methods
  std::any accept(AbstractASTVisitor *visitor) override { return visitor->visitDataType(this); }
  std::any accept(ParallelizableASTVisitor *visitor) const override { return visitor->visitDataType(this); }

  // Public get methods
  [[nodiscard]] SpecifierLstNode *specifierLst() const { return getChild<SpecifierLstNode>(); }
  [[nodiscard]] BaseDataTypeNode *baseDataType() const { return getChild<BaseDataTypeNode>(); }

  // Other methods
  void setFieldTypeRecursive();

  // Public members
  std::queue<TypeModifier> tmQueue;
  bool isParamType = false;
  bool isGlobalType = false;
  bool isFieldType = false;
  bool isReturnType = false;
};

// ==================================================== BaseDataTypeNode =========================================================

class BaseDataTypeNode : public ASTNode {
public:
  // Enums
  enum Type {
    TYPE_NONE,
    TYPE_DOUBLE,
    TYPE_INT,
    TYPE_SHORT,
    TYPE_LONG,
    TYPE_BYTE,
    TYPE_CHAR,
    TYPE_STRING,
    TYPE_BOOL,
    TYPE_DYN,
    TYPE_CUSTOM,
    TYPE_FUNCTION
  };

  // Constructors
  using ASTNode::ASTNode;

  // Visitor methods
  std::any accept(AbstractASTVisitor *visitor) override { return visitor->visitBaseDataType(this); }
  std::any accept(ParallelizableASTVisitor *visitor) const override { return visitor->visitBaseDataType(this); }

  // Public get methods
  [[nodiscard]] CustomDataTypeNode *customDataType() const { return getChild<CustomDataTypeNode>(); }
  [[nodiscard]] FunctionDataTypeNode *functionDataType() const { return getChild<FunctionDataTypeNode>(); }

  // Public members
  Type type = TYPE_NONE;
};

// ==================================================== CustomDataTypeNode =======================================================

class CustomDataTypeNode : public ASTNode {
public:
  // Constructors
  using ASTNode::ASTNode;

  // Visitor methods
  std::any accept(AbstractASTVisitor *visitor) override { return visitor->visitCustomDataType(this); }
  std::any accept(ParallelizableASTVisitor *visitor) const override { return visitor->visitCustomDataType(this); }

  // Public get methods
  [[nodiscard]] TypeLstNode *templateTypeLst() const { return getChild<TypeLstNode>(); }

  // Util methods
  void customItemsInitialization(size_t manifestationCount) override { customTypes.resize(manifestationCount, nullptr); }

  // Public members
  std::string fqTypeName;
  std::vector<std::string> typeNameFragments;
  std::vector<SymbolTableEntry *> customTypes;
};

// =================================================== FunctionDataTypeNode ======================================================

class FunctionDataTypeNode : public ASTNode {
public:
  // Constructors
  using ASTNode::ASTNode;

  // Visitor methods
  std::any accept(AbstractASTVisitor *visitor) override { return visitor->visitFunctionDataType(this); }
  std::any accept(ParallelizableASTVisitor *visitor) const override { return visitor->visitFunctionDataType(this); }

  // Public get methods
  [[nodiscard]] DataTypeNode *returnType() const { return getChild<DataTypeNode>(); }
  [[nodiscard]] TypeLstNode *paramTypeLst() const { return getChild<TypeLstNode>(); }

  // Util methods
  void customItemsInitialization(size_t manifestationCount) override { customTypes.resize(manifestationCount, nullptr); }

  // Public members
  std::vector<SymbolTableEntry *> customTypes;
  bool isFunction = false; // Function or procedure
};

} // namespace spice::compiler<|MERGE_RESOLUTION|>--- conflicted
+++ resolved
@@ -1025,18 +1025,6 @@
 class AttrNode : public ASTNode {
 public:
   // Enums
-<<<<<<< HEAD
-  static constexpr const char *const ATTR_CORE_LINKER_FLAG = "core.linker.flag";
-  static constexpr const char *const ATTR_CORE_LINKER_DLL = "core.linker.dll";
-  static constexpr const char *const ATTR_CORE_COMPILER_MANGLED_NAME = "core.compiler.mangledName";
-  static constexpr const char *const ATTR_CORE_COMPILER_MANGLE = "core.compiler.mangle";
-  static constexpr const char *const ATTR_CORE_COMPILER_KEEP_ON_NAME_COLLISION = "core.compiler.alwaysKeepOnNameCollision";
-  static constexpr const char *const ATTR_CORE_COMPILER_EMIT_VTABLE = "core.compiler.alwaysEmitVTable";
-  static constexpr const char *const ATTR_CORE_COMPILER_PACKED = "core.compiler.packed";
-  static constexpr const char *const ATTR_TEST = "test";
-  static constexpr const char *const ATTR_TEST_NAME = "test.name";
-  static constexpr const char *const ATTR_TEST_SKIP = "test.skip";
-=======
   enum AttrTarget : uint8_t {
     TARGET_INVALID = 0,
     TARGET_MODULE = 1 << 0,
@@ -1051,7 +1039,6 @@
     TYPE_BOOL,
     TYPE_INT,
   };
->>>>>>> e5bb8599
 
   // Constructors
   using ASTNode::ASTNode;
