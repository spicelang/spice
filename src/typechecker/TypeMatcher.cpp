// Copyright (c) 2021-2024 ChilliBits. All rights reserved.

#include "TypeMatcher.h"

#include <symboltablebuilder/Scope.h>
#include <symboltablebuilder/SymbolTableBuilder.h>

namespace spice::compiler {

bool TypeMatcher::matchRequestedToCandidateTypes(const QualTypeList &candidateTypes, const QualTypeList &reqTypes,
                                                 TypeMapping &typeMapping, ResolverFct &resolverFct, bool strictSpecifiers) {
  // Check if the size of template types matches
  if (reqTypes.size() != candidateTypes.size())
    return false;

  // Loop through both lists at the same time and match each pair of template types individually
  for (size_t i = 0; i < candidateTypes.size(); i++) {
    const QualType &reqType = reqTypes.at(i);
    const QualType &candidateType = candidateTypes.at(i);

    // Match the pair of template types
    if (!matchRequestedToCandidateType(candidateType, reqType, typeMapping, resolverFct, strictSpecifiers))
      return false;
  }
  return true;
}

bool TypeMatcher::matchRequestedToCandidateType(QualType candidateType, QualType requestedType, TypeMapping &typeMapping,
                                                ResolverFct &resolverFct, bool strictSpecifierMatching) {
  // Unwrap as far as possible and remove reference wrappers if possible
  QualType::unwrapBoth(candidateType, requestedType);

  // If the candidate does not contain any generic parts, we can simply check for type equality
  if (!candidateType.hasAnyGenericParts()) {
    // Check if the right one is a struct that implements the interface on the left
    if (candidateType.matchesInterfaceImplementedByStruct(requestedType))
      return true;
    // Normal equality check
    return candidateType.matches(requestedType, true, !strictSpecifierMatching, true);
  }

  // Check if the candidate type itself is generic
  if (candidateType.isBase(TY_GENERIC)) { // The candidate type itself is generic
    const std::string genericTypeName = candidateType.getBase().getSubType();

    // Check if we know the concrete type for that generic type name already
    if (typeMapping.contains(genericTypeName)) { // This is a known generic type
      QualType knownConcreteType = typeMapping.at(genericTypeName);

      // Merge specifiers of candidate type and known concrete type together
      knownConcreteType.setSpecifiers(knownConcreteType.getSpecifiers().merge(candidateType.getSpecifiers()));

      // Remove reference wrapper of candidate type if required
      if (!requestedType.isRef())
        knownConcreteType = knownConcreteType.removeReferenceWrapper();

      // Check if the known concrete type matches the requested type
      return knownConcreteType.matches(requestedType, true, !strictSpecifierMatching, true);
    } else { // This is an unknown generic type
      // Retrieve generic candidate type by its name
      const GenericType *genericCandidateType = resolverFct(genericTypeName);
      assert(genericCandidateType != nullptr);

      // Check if the requested type fulfills all conditions of the generic candidate type
      if (!genericCandidateType->checkConditionsOf(requestedType, true, !strictSpecifierMatching))
        return false;

      // Zero out all specifiers in the requested type, that are present in the candidate type
      // This is to set all specifiers that are not present in the candidate type to the generic type replacement
      requestedType.getSpecifiers().eraseWithMask(candidateType.getSpecifiers());

      // Add to type mapping
      const QualType newMappingType = requestedType.hasAnyGenericParts() ? candidateType : requestedType;
      assert(newMappingType.is(TY_GENERIC) ||
             newMappingType.getSpecifiers().isSigned != newMappingType.getSpecifiers().isUnsigned);
      typeMapping.insert({genericTypeName, newMappingType});

      return true; // The type was successfully matched, by enriching the type mapping
    }
  } else { // The candidate type itself is non-generic, but one or several template or param types are
    // Check if supertype and subtype are equal
    if (requestedType.getSuperType() != candidateType.getSuperType())
      return false;

    // If we have a function/procedure type, check the param and return types. Otherwise, check the template types
    if (candidateType.isOneOf({TY_FUNCTION, TY_PROCEDURE})) {
      // Check param  and return types
      const QualTypeList &candidatePRTypes = candidateType.getFunctionParamAndReturnTypes();
      const QualTypeList &requestedPRTypes = requestedType.getFunctionParamAndReturnTypes();
      if (!matchRequestedToCandidateTypes(candidatePRTypes, requestedPRTypes, typeMapping, resolverFct, strictSpecifierMatching))
        return false;
    } else {
      if (requestedType.getSubType() != candidateType.getSubType())
        return false;
      if (requestedType.getBodyScope()->parent != candidateType.getBodyScope()->parent)
        return false;

      // Check template types
      const QualTypeList &candidateTTypes = candidateType.getTemplateTypes();
      const QualTypeList &requestedTTypes = requestedType.getTemplateTypes();
      if (!matchRequestedToCandidateTypes(candidateTTypes, requestedTTypes, typeMapping, resolverFct, strictSpecifierMatching))
        return false;
    }

    return true; // All requested template types match to their respective candidate template type -> successfully matched
  }
}

void TypeMatcher::substantiateTypesWithTypeMapping(QualTypeList &qualTypes, const TypeMapping &typeMapping) {
  for (QualType &qualType : qualTypes)
    if (qualType.hasAnyGenericParts())
      substantiateTypeWithTypeMapping(qualType, typeMapping);
}

void TypeMatcher::substantiateTypeWithTypeMapping(QualType &type, const TypeMapping &typeMapping) { // NOLINT(*-no-recursion)
  assert(type.hasAnyGenericParts());

  // Check if the type itself is generic
  if (type.isBase(TY_GENERIC)) { // The symbol type itself is generic
    const std::string genericTypeName = type.getBase().getSubType();
    assert(typeMapping.contains(genericTypeName));
    const QualType &replacementType = typeMapping.at(genericTypeName);
    type = type.replaceBaseType(replacementType);
  } else if (type.getBase().isOneOf({TY_FUNCTION, TY_PROCEDURE})) { // The base type is a function or procedure
    // Substantiate each param or return type
    QualTypeList paramAndReturnTypes = type.getFunctionParamAndReturnTypes();
    for (QualType &paramOrReturnType : paramAndReturnTypes)
      if (paramOrReturnType.hasAnyGenericParts())
        substantiateTypeWithTypeMapping(paramOrReturnType, typeMapping);
    // Attach the list of concrete param types to the symbol type
    type = type.getWithFunctionParamAndReturnTypes(paramAndReturnTypes);
  } else { // The base type is a struct or interface
    assert(type.getBase().isOneOf({TY_STRUCT, TY_INTERFACE}));
    // Substantiate each template type
    const QualType baseType = type.getBase();
    QualTypeList templateTypes = baseType.getTemplateTypes();
    for (QualType &templateType : templateTypes)
      if (templateType.hasAnyGenericParts())
        substantiateTypeWithTypeMapping(templateType, typeMapping);
    // Attach the list of concrete template types to the symbol type
    type = type.getWithBaseTemplateTypes(templateTypes);
    // Lookup the scope of the concrete struct or interface type
    // Only do this, if the struct or interface is not self-referencing, because in that case we'd end up in an infinite recursion
    if (!baseType.isSelfReferencingStructType()) {
      Scope *matchScope = baseType.getBodyScope()->parent;
<<<<<<< HEAD
      StructBase *spiceStructBase;
      if (baseType.is(TY_STRUCT)) // Struct
        spiceStructBase = StructManager::match(matchScope, baseType.getSubType(), templateTypes, nullptr);
      else // Interface
        spiceStructBase = InterfaceManager::match(matchScope, baseType.getSubType(), templateTypes, nullptr);
      assert(spiceStructBase != nullptr);
      // Attach the body scope to the symbol type
      type = type.getWithBodyScope(spiceStructBase->scope);
=======
      if (baseType.is(TY_STRUCT)) { // Struct
        Struct *spiceStruct = StructManager::matchStruct(matchScope, baseType.getSubType(), templateTypes, nullptr);
        assert(spiceStruct != nullptr);
        type = type.getWithBodyScope(spiceStruct->scope);
      } else { // Interface
        Interface *spiceInterface = InterfaceManager::matchInterface(matchScope, baseType.getSubType(), templateTypes, nullptr);
        assert(spiceInterface != nullptr);
        type = type.getWithBodyScope(spiceInterface->scope);
      }
>>>>>>> f78370f4
    }
  }
}

} // namespace spice::compiler<|MERGE_RESOLUTION|>--- conflicted
+++ resolved
@@ -143,16 +143,6 @@
     // Only do this, if the struct or interface is not self-referencing, because in that case we'd end up in an infinite recursion
     if (!baseType.isSelfReferencingStructType()) {
       Scope *matchScope = baseType.getBodyScope()->parent;
-<<<<<<< HEAD
-      StructBase *spiceStructBase;
-      if (baseType.is(TY_STRUCT)) // Struct
-        spiceStructBase = StructManager::match(matchScope, baseType.getSubType(), templateTypes, nullptr);
-      else // Interface
-        spiceStructBase = InterfaceManager::match(matchScope, baseType.getSubType(), templateTypes, nullptr);
-      assert(spiceStructBase != nullptr);
-      // Attach the body scope to the symbol type
-      type = type.getWithBodyScope(spiceStructBase->scope);
-=======
       if (baseType.is(TY_STRUCT)) { // Struct
         Struct *spiceStruct = StructManager::matchStruct(matchScope, baseType.getSubType(), templateTypes, nullptr);
         assert(spiceStruct != nullptr);
@@ -162,7 +152,6 @@
         assert(spiceInterface != nullptr);
         type = type.getWithBodyScope(spiceInterface->scope);
       }
->>>>>>> f78370f4
     }
   }
 }
