--- conflicted
+++ resolved
@@ -58,12 +58,8 @@
                  ThreadFactory &threadFactory);
   void generate(const std::shared_ptr<llvm::LLVMContext> &context, const std::shared_ptr<llvm::IRBuilder<>> &builder,
                 ThreadFactory &threadFactory, LinkerInterface &linker);
-<<<<<<< HEAD
-  void addDependency(const CodeLoc &codeLoc, const std::string &name, const std::string &filePath, bool stdFile);
-=======
-  void addDependency(const ErrorFactory *err, const AstNode *declAstNode, const std::string &name, const std::string &filePath,
+  void addDependency(const AstNode *declAstNode, const std::string &name, const std::string &filePath,
                      bool stdFile);
->>>>>>> 39907261
   [[nodiscard]] bool isAlreadyImported(const std::string &filePathSearch) const;
 
   // Fields
