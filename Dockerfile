FROM alpine:3.14.1
WORKDIR /spice/out

ENV TERM="xterm-256color"
ENV SPICE_DOCKERIZED=1

ARG COMPILER_PATH=linux-amd64

<<<<<<< HEAD
RUN apk update && apk add --no-cache alpine-sdk && rm -rf /var/cache/apk/*
=======
RUN apk update && apk add --no-cache libc6-compat libstdc++ libncurses5 && rm -rf /var/cache/apk/*
RUN ln -s /lib64/ld-linux-x86-64.so.2 /lib/ld-linux-x86-64.so.2
>>>>>>> dd376849

COPY spice /usr/bin/spice
COPY bin/spicec-${COMPILER_PATH}/ /usr/lib/spice/

ENTRYPOINT [ "spice" ]<|MERGE_RESOLUTION|>--- conflicted
+++ resolved
@@ -6,12 +6,8 @@
 
 ARG COMPILER_PATH=linux-amd64
 
-<<<<<<< HEAD
-RUN apk update && apk add --no-cache alpine-sdk && rm -rf /var/cache/apk/*
-=======
-RUN apk update && apk add --no-cache libc6-compat libstdc++ libncurses5 && rm -rf /var/cache/apk/*
+RUN apk update && apk add --no-cache alpine-sdk libncurses5 && rm -rf /var/cache/apk/*
 RUN ln -s /lib64/ld-linux-x86-64.so.2 /lib/ld-linux-x86-64.so.2
->>>>>>> dd376849
 
 COPY spice /usr/bin/spice
 COPY bin/spicec-${COMPILER_PATH}/ /usr/lib/spice/
