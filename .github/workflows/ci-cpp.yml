# C++ CI
name: C++ CI

on:
  push:
  pull_request:
    branches:
      - main
      - dev
      - feature/**

jobs:
  build-linux:
    name: C++ CI
    runs-on: ubuntu-22.04

    steps:
      - name: Checkout
        uses: actions/checkout@v3

      - name: Setup Java
        uses: actions/setup-java@v3
        with:
          distribution: zulu
          java-version: 11

      - name: Setup latest GCC and build dependencies
        run: |
          sudo apt install gcc-12 g++-12
          sudo update-alternatives --install /usr/bin/gcc gcc /usr/bin/gcc-12 110 --slave /usr/bin/g++ g++ /usr/bin/g++-12 --slave /usr/bin/gcov gcov /usr/bin/gcov-12 --slave /usr/bin/gcc-ar gcc-ar /usr/bin/gcc-ar-12 --slave /usr/bin/gcc-ranlib gcc-ranlib /usr/bin/gcc-ranlib-12

      - name: Setup Ninja
        run: sudo apt-get install ninja-build

      - name: Setup Mold
        uses: rui314/setup-mold@v1

      - name: Setup CCache
        uses: hendrikmuhs/ccache-action@v1

      - name: Setup Gcovr
        run: sudo pip install gcovr

      - name: Cache LLVM
        id: cache-llvm
        uses: actions/cache@v3
        with:
          path: /home/runner/work/spice/llvm
<<<<<<< HEAD
          key: llvm-16.0.0-rc2
=======
          key: llvm-16.0.0-rc4
>>>>>>> 48ef8189

      - name: Setup LLVM
        if: steps.cache-llvm.outputs.cache-hit != 'true'
        run: |
          cd ..
          rm -rf llvm
<<<<<<< HEAD
          git clone --depth 1 --branch llvmorg-16.0.0-rc2 https://github.com/llvm/llvm-project llvm
=======
          git clone --depth 1 --branch llvmorg-16.0.0-rc4 https://github.com/llvm/llvm-project llvm
>>>>>>> 48ef8189
          mkdir ./llvm/build
          cd ./llvm/build
          cmake -DCMAKE_BUILD_TYPE=Release -DCMAKE_C_COMPILER_LAUNCHER=ccache -DCMAKE_CXX_COMPILER_LAUNCHER=ccache -DCMAKE_C_COMPILER=gcc -DCMAKE_CXX_COMPILER=g++ -DCMAKE_CXX_FLAGS_RELEASE="-O2" -GNinja ../llvm
          cmake --build . -j$(nproc)

      - name: Download Libs
        run: |
          chmod +x setup-libs.sh
          ./setup-libs.sh

      - name: Build Test target
        env:
          LLVM_DIR: /home/runner/work/spice/llvm/build/lib/cmake/llvm
        run: |
          echo "/usr/lib/ccache:/usr/local/opt/ccache/libexec" >> $GITHUB_PATH
          mkdir ./bin
          cd ./bin
          cmake -DCMAKE_BUILD_TYPE=Debug -DCMAKE_C_COMPILER_LAUNCHER=ccache -DCMAKE_CXX_COMPILER_LAUNCHER=ccache -DSPICE_BUILT_BY="ghactions" -DSPICE_LINK_STATIC=OFF -DSPICE_RUN_COVERAGE=ON -GNinja -Wattributes ..
          cmake --build . --target spicetest -j$(nproc)

      - name: Run Test target
        env:
          SPICE_STD_DIR: /home/runner/work/spice/spice/std
        run: |
          cd ./bin/test
          ./spicetest --skip-github-tests

      - name: Generate coverage report
        run: |
          cd ./bin
          sudo chmod +x coverage.sh
          sudo ./coverage.sh

      - name: Upload coverage report - coverage.spicelang.com
        uses: sebastianpopp/ftp-action@releases/v2
        with:
          host: ${{ secrets.FTP_SERVER }}
          user: ${{ secrets.FTP_USERNAME }}
          password: ${{ secrets.FTP_PASSWORD }}
          localDir: ./bin/coverage
          remoteDir: chillibits.com/spice/coverage

      - name: Upload coverage report - Codecov
        working-directory: ./bin
        run: |
          curl -Os https://uploader.codecov.io/latest/linux/codecov
          chmod +x codecov
          ./codecov -t ${{ secrets.CODECOV_TOKEN }}<|MERGE_RESOLUTION|>--- conflicted
+++ resolved
@@ -46,22 +46,14 @@
         uses: actions/cache@v3
         with:
           path: /home/runner/work/spice/llvm
-<<<<<<< HEAD
-          key: llvm-16.0.0-rc2
-=======
           key: llvm-16.0.0-rc4
->>>>>>> 48ef8189
 
       - name: Setup LLVM
         if: steps.cache-llvm.outputs.cache-hit != 'true'
         run: |
           cd ..
           rm -rf llvm
-<<<<<<< HEAD
-          git clone --depth 1 --branch llvmorg-16.0.0-rc2 https://github.com/llvm/llvm-project llvm
-=======
           git clone --depth 1 --branch llvmorg-16.0.0-rc4 https://github.com/llvm/llvm-project llvm
->>>>>>> 48ef8189
           mkdir ./llvm/build
           cd ./llvm/build
           cmake -DCMAKE_BUILD_TYPE=Release -DCMAKE_C_COMPILER_LAUNCHER=ccache -DCMAKE_CXX_COMPILER_LAUNCHER=ccache -DCMAKE_C_COMPILER=gcc -DCMAKE_CXX_COMPILER=g++ -DCMAKE_CXX_FLAGS_RELEASE="-O2" -GNinja ../llvm
