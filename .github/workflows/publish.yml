--- conflicted
+++ resolved
@@ -44,20 +44,12 @@
         uses: actions/cache@v3
         with:
           path: /home/runner/work/spice/spice/llvm
-<<<<<<< HEAD
-          key: llvm-16.0.0-rc2-linux-x64
-=======
           key: llvm-16.0.0-rc4-linux-x64
->>>>>>> 48ef8189
 
       - name: Setup LLVM
         if: steps.cache-llvm.outputs.cache-hit != 'true'
         run: |
-<<<<<<< HEAD
-          git clone --depth 1 --branch llvmorg-16.0.0-rc2 https://github.com/llvm/llvm-project.git llvm
-=======
           git clone --depth 1 --branch llvmorg-16.0.0-rc4 https://github.com/llvm/llvm-project.git llvm
->>>>>>> 48ef8189
           mkdir ./llvm/build
           cd ./llvm/build
           cmake -DCMAKE_BUILD_TYPE=Release -DCMAKE_C_COMPILER_LAUNCHER=ccache -DCMAKE_CXX_COMPILER_LAUNCHER=ccache -DCMAKE_C_COMPILER=gcc -DCMAKE_CXX_COMPILER=g++ -DCMAKE_CXX_FLAGS_RELEASE="-O2" -GNinja -Wno-dev -Wattributes ../llvm
@@ -130,20 +122,12 @@
         uses: actions/cache@v3
         with:
           path: D:/a/spice/spice/llvm
-<<<<<<< HEAD
-          key: llvm-16.0.0-rc2-win-x64
-=======
           key: llvm-16.0.0-rc4-win-x64
->>>>>>> 48ef8189
 
       - name: Setup LLVM
         if: steps.cache-llvm.outputs.cache-hit != 'true'
         run: |
-<<<<<<< HEAD
-          git clone --depth 1 --branch llvmorg-16.0.0-rc2 https://github.com/llvm/llvm-project.git llvm
-=======
           git clone --depth 1 --branch llvmorg-16.0.0-rc4 https://github.com/llvm/llvm-project.git llvm
->>>>>>> 48ef8189
           setx /M PATH "%PATH%;C:\mingw64\mingw64\bin"
           $env:Path = [System.Environment]::GetEnvironmentVariable("Path","Machine") + ";" + [System.Environment]::GetEnvironmentVariable("Path","User")
           echo "Adding MinGW to path done."
