# Publish Spice
name: Release

on:
  push:
    tags:
      - '*'

jobs:
  build-compiler-linux:
    name: Build compiler binaries - Linux
    runs-on: ubuntu-22.04

    steps:
      - name: Checkout
        uses: actions/checkout@v3

      - name: Setup Java
        uses: actions/setup-java@v3
        with:
          distribution: zulu
          java-version: 11

      - name: Setup latest GCC and build dependencies
        run: |
          sudo add-apt-repository ppa:ubuntu-toolchain-r/ppa
          sudo apt update
          sudo apt install gcc-13 g++-13
          sudo update-alternatives --install /usr/bin/gcc gcc /usr/bin/gcc-13 110 --slave /usr/bin/g++ g++ /usr/bin/g++-13 --slave /usr/bin/gcov gcov /usr/bin/gcov-13 --slave /usr/bin/gcc-ar gcc-ar /usr/bin/gcc-ar-13 --slave /usr/bin/gcc-ranlib gcc-ranlib /usr/bin/gcc-ranlib-13

      - name: Setup Ninja
        run: sudo apt-get install ninja-build

      - name: Setup Mold
        uses: rui314/setup-mold@v1

      - name: Setup CCache
        uses: hendrikmuhs/ccache-action@v1

      - name: Cache LLVM
        id: cache-llvm
        uses: actions/cache@v3
        with:
          path: /home/runner/work/spice/spice/llvm
          key: llvm-16.0.6-linux-x64

      - name: Setup LLVM
        if: steps.cache-llvm.outputs.cache-hit != 'true'
        run: |
          git clone --depth 1 --branch llvmorg-16.0.6 https://github.com/llvm/llvm-project.git llvm
          mkdir ./llvm/build
          cd ./llvm/build
          cmake -DCMAKE_BUILD_TYPE=Release -DCMAKE_C_COMPILER_LAUNCHER=ccache -DCMAKE_CXX_COMPILER_LAUNCHER=ccache -DCMAKE_C_COMPILER=gcc -DCMAKE_CXX_COMPILER=g++ -DCMAKE_CXX_FLAGS_RELEASE="-O2" -DLLVM_ENABLE_RTTI=ON -GNinja -Wno-dev -Wattributes ../llvm
          cmake --build . -j$(nproc)

      - name: Download Libs
        run: |
          chmod +x setup-libs.sh
          ./setup-libs.sh

      - name: Configure & compile project
        env:
          LLVM_DIR: /home/runner/work/spice/spice/llvm/build/lib/cmake/llvm
        run: |
          mkdir ./bin
          cd ./bin
          cmake -GNinja -DCMAKE_C_COMPILER=gcc -DCMAKE_CXX_COMPILER=g++ -DSPICE_LINK_STATIC=ON -DSPICE_VERSION="${{ github.ref_name }}" -DSPICE_BUILT_BY="ghactions" -DCMAKE_CXX_FLAGS_RELEASE="-O2" ..
          cmake --build . --target spice -j$(nproc)

      - name: Process build output
        working-directory: bin
        run: |
          mv ./src/spice spice
          chmod +x spice

      - name: Upload artifact
        uses: actions/upload-artifact@v3
        with:
          name: spice-linux-x64
          path: ./bin/spice**

  build-compiler-windows:
    name: Build compiler binaries - Windows
    runs-on: windows-latest
    steps:
      - name: Checkout
        uses: actions/checkout@v3

      - uses: actions/setup-java@v3
        with:
          distribution: zulu
          java-version: 11

      - name: Setup latest GCC
        shell: pwsh
        run: |
          choco uninstall mingw --all-versions
          choco uninstall llvm --all-versions
          Remove-Item -Recurse -Force C:/Strawberry
          echo "Uninstalling done."
          Invoke-WebRequest https://chillibits.com/files/gh/mingw64_13_1_0.7z -OutFile mingw64.7z
          echo "Downloading done."
          7z x mingw64.7z -oC:\mingw64
          echo "Unpacking done."
          Copy-Item -Path C:\mingw64\mingw64\bin\mingw32-make.exe -Destination C:\mingw64\mingw64\bin\make.exe
          echo "All done."

      - name: Setup Ninja
        uses: seanmiddleditch/gha-setup-ninja@master

      - name: Setup CCache
        uses: hendrikmuhs/ccache-action@v1

      - name: Cache LLVM
        id: cache-llvm
        uses: actions/cache@v3
        with:
          path: D:/a/spice/spice/llvm
          key: llvm-16.0.6-win-x64

      - name: Setup LLVM
        if: steps.cache-llvm.outputs.cache-hit != 'true'
        run: |
          git clone --depth 1 --branch llvmorg-16.0.6 https://github.com/llvm/llvm-project.git llvm
          setx /M PATH "%PATH%;C:\mingw64\mingw64\bin"
          $env:Path = [System.Environment]::GetEnvironmentVariable("Path","Machine") + ";" + [System.Environment]::GetEnvironmentVariable("Path","User")
          echo "Adding MinGW to path done."
          mkdir ./llvm/build
          cd ./llvm/build
          cmake -DCMAKE_BUILD_TYPE=Release -DCMAKE_C_COMPILER_LAUNCHER=ccache -DCMAKE_CXX_COMPILER_LAUNCHER=ccache -DCMAKE_C_COMPILER=gcc -DCMAKE_CXX_COMPILER=g++ -DCMAKE_CXX_FLAGS_RELEASE="-O2" -DLLVM_ENABLE_RTTI=ON -GNinja -Wno-dev -Wattributes ../llvm
          cmake --build . -j 4

      - name: Download Libs
        run: .\setup-libs.bat

      - name: Configure & compile project
        env:
          LLVM_DIR: D:/a/spice/spice/llvm/build/lib/cmake/llvm
        run: |
          setx /M PATH "%PATH%;C:\mingw64\mingw64\bin"
          $env:Path = [System.Environment]::GetEnvironmentVariable("Path","Machine") + ";" + [System.Environment]::GetEnvironmentVariable("Path","User")
          echo "Adding MinGW to path done."
          mkdir ./bin
          cd ./bin
          cmake -GNinja -DCMAKE_C_COMPILER=gcc -DCMAKE_CXX_COMPILER=g++ -DSPICE_LINK_STATIC=ON -DSPICE_VERSION="${{ github.ref_name }}" -DSPICE_BUILT_BY="ghactions" -DCMAKE_CXX_FLAGS_RELEASE="-O2" ..
          cmake --build . --target spice -j 4

      - name: Process build output
        working-directory: bin
        run: mv ./src/spice.exe spice.exe

      - name: Upload artifact
        uses: actions/upload-artifact@v3
        with:
          name: spice-windows-static-x64
          path: ./bin/spice**

  build-artifacts:
    name: Build artifacts
    needs: [ build-compiler-linux, build-compiler-windows ]
    runs-on: ubuntu-latest
    env:
      DOCKER_CLI_EXPERIMENTAL: enabled
    steps:
      - name: Checkout
        uses: actions/checkout@v3
        with:
          fetch-depth: 0

      - name: Set up QEMU
        uses: docker/setup-qemu-action@v2

      - name: Set up Docker Buildx
        uses: docker/setup-buildx-action@v2

      - name: Set up Go
        uses: actions/setup-go@v4
        with:
          go-version: '1.20'

      - name: Restore Go modules cache
        uses: actions/cache@v3
        with:
          path: ~/go/pkg/mod
          key: ${{ runner.os }}-go-${{ hashFiles('**/go.sum') }}
          restore-keys: ${{ runner.os }}-go-

      - name: Docker login GHCR
        uses: docker/login-action@v2
        with:
          registry: ghcr.io
          username: ${{ github.repository_owner }}
          password: ${{ secrets.CR_PAT }}

      - name: Docker login Docker Hub
        uses: docker/login-action@v2
        with:
          registry: docker.io
          username: chillibits
          password: ${{ secrets.DOCKER_HUB_SECRET }}

      - name: Download all artifacts of compiler build
        uses: actions/download-artifact@v3
        with:
          path: bin

      - name: Rename compiler binaries & allow execution
        working-directory: bin
        run: |
          mv spice-windows-static-x64 spice-windows-amd64
          mv spice-linux-x64 spice-linux-amd64
          chmod -R +x ./

      - name: Run GoReleaser
        uses: goreleaser/goreleaser-action@v4
        with:
<<<<<<< HEAD
          version: v1.19.2
=======
          version: v1.19.0
>>>>>>> 4c720994
          args: release --clean
        env:
          GITHUB_TOKEN: ${{ secrets.GITHUB_TOKEN }}

      - uses: actions/upload-artifact@v3
        with:
          name: dist-output
          path: dist/

  deploy-nexus:
    name: Deploy to Nexus
    needs: build-artifacts
    runs-on: ubuntu-latest
    if: contains(github.ref, 'rc') == false
    strategy:
      matrix:
        arch:
          - amd64
          #- 386
          #- arm64
    steps:
      - name: Download dist output
        uses: actions/download-artifact@v3
        with:
          name: dist-output

      - name: Deploy to Debian / Raspbian repo
        run: |
          curl -sSf -u "${{ secrets.NEXUS_USERNAME }}:${{ secrets.NEXUS_PASSWORD }}" -H "Content-Type: multipart/form-data" --data-binary "@./spice_${{ matrix.arch }}.deb" "${{ secrets.NEXUS_URL }}/debian-bookworm/"
          curl -sSf -u "${{ secrets.NEXUS_USERNAME }}:${{ secrets.NEXUS_PASSWORD }}" -H "Content-Type: multipart/form-data" --data-binary "@./spice_${{ matrix.arch }}.deb" "${{ secrets.NEXUS_URL }}/debian-bullseye/"
          curl -sSf -u "${{ secrets.NEXUS_USERNAME }}:${{ secrets.NEXUS_PASSWORD }}" -H "Content-Type: multipart/form-data" --data-binary "@./spice_${{ matrix.arch }}.deb" "${{ secrets.NEXUS_URL }}/debian-buster/"
          curl -sSf -u "${{ secrets.NEXUS_USERNAME }}:${{ secrets.NEXUS_PASSWORD }}" -H "Content-Type: multipart/form-data" --data-binary "@./spice_${{ matrix.arch }}.deb" "${{ secrets.NEXUS_URL }}/debian-stretch/"
          curl -sSf -u "${{ secrets.NEXUS_USERNAME }}:${{ secrets.NEXUS_PASSWORD }}" -H "Content-Type: multipart/form-data" --data-binary "@./spice_${{ matrix.arch }}.deb" "${{ secrets.NEXUS_URL }}/debian-jessie/"
          curl -sSf -u "${{ secrets.NEXUS_USERNAME }}:${{ secrets.NEXUS_PASSWORD }}" -H "Content-Type: multipart/form-data" --data-binary "@./spice_${{ matrix.arch }}.deb" "${{ secrets.NEXUS_URL }}/debian-wheezy/"

      - name: Deploy to Ubuntu repo
        run: |
          curl -sSf -u "${{ secrets.NEXUS_USERNAME }}:${{ secrets.NEXUS_PASSWORD }}" -H "Content-Type: multipart/form-data" --data-binary "@./spice_${{ matrix.arch }}.deb" "${{ secrets.NEXUS_URL }}/ubuntu-hirsute/"
          curl -sSf -u "${{ secrets.NEXUS_USERNAME }}:${{ secrets.NEXUS_PASSWORD }}" -H "Content-Type: multipart/form-data" --data-binary "@./spice_${{ matrix.arch }}.deb" "${{ secrets.NEXUS_URL }}/ubuntu-groovy/"
          curl -sSf -u "${{ secrets.NEXUS_USERNAME }}:${{ secrets.NEXUS_PASSWORD }}" -H "Content-Type: multipart/form-data" --data-binary "@./spice_${{ matrix.arch }}.deb" "${{ secrets.NEXUS_URL }}/ubuntu-focal/"
          curl -sSf -u "${{ secrets.NEXUS_USERNAME }}:${{ secrets.NEXUS_PASSWORD }}" -H "Content-Type: multipart/form-data" --data-binary "@./spice_${{ matrix.arch }}.deb" "${{ secrets.NEXUS_URL }}/ubuntu-bionic/"
          curl -sSf -u "${{ secrets.NEXUS_USERNAME }}:${{ secrets.NEXUS_PASSWORD }}" -H "Content-Type: multipart/form-data" --data-binary "@./spice_${{ matrix.arch }}.deb" "${{ secrets.NEXUS_URL }}/ubuntu-xenial/"
          curl -sSf -u "${{ secrets.NEXUS_USERNAME }}:${{ secrets.NEXUS_PASSWORD }}" -H "Content-Type: multipart/form-data" --data-binary "@./spice_${{ matrix.arch }}.deb" "${{ secrets.NEXUS_URL }}/ubuntu-trusty/"
          curl -sSf -u "${{ secrets.NEXUS_USERNAME }}:${{ secrets.NEXUS_PASSWORD }}" -H "Content-Type: multipart/form-data" --data-binary "@./spice_${{ matrix.arch }}.deb" "${{ secrets.NEXUS_URL }}/ubuntu-jammy/"

      - name: Deploy to CentOS repo
        run: |
          curl -sSf -u "${{ secrets.NEXUS_USERNAME }}:${{ secrets.NEXUS_PASSWORD }}" -H "Content-Type: multipart/form-data" --upload-file ./spice_${{ matrix.arch }}.rpm ${{ secrets.NEXUS_URL }}/centos/spice/${{ github.ref_name }}/spice-${{ matrix.arch }}.rpm

      - name: Deploy to Fedora repo
        run: |
          curl -sSf -u "${{ secrets.NEXUS_USERNAME }}:${{ secrets.NEXUS_PASSWORD }}" -H "Content-Type: multipart/form-data" --upload-file ./spice_${{ matrix.arch }}.rpm ${{ secrets.NEXUS_URL }}/fedora/spice/${{ github.ref_name }}/spice-${{ matrix.arch }}.rpm

#     - name: Deploy to Alpine repo
#       run: |
#         curl -sSf -u "${{ secrets.NEXUS_USERNAME }}:${{ secrets.NEXUS_PASSWORD }}" -H "Content-Type: multipart/form-data" --data-binary "@./spice_${{ matrix.arch }}.apk" "${{ secrets.NEXUS_URL }}/alpine/spice/${{ github.ref_name }}/spice-${{ matrix.arch }}.apk"

  build-win-installers:
    name: Build Windows installers
    needs: build-artifacts
    runs-on: windows-latest
    strategy:
      matrix:
        config:
          - {
            arch: amd64,
            label: x64
          }
    steps:
      - name: Checkout
        uses: actions/checkout@v3

      - name: Install GoMSI
        run: choco install -y go-msi

      - name: Download executables
        id: download_exe
        shell: bash
        env:
          GITHUB_TOKEN: ${{ secrets.GITHUB_TOKEN }}
        run: |
          hub release download "${GITHUB_REF#refs/tags/}" -i '*windows_${{ matrix.config.arch }}*.zip'
          printf "::set-output name=zip::%s\n" *.zip
          unzip -o *.zip && rm -v *.zip
          dir

      - name: Prepare PATH
        shell: bash
        run: |
          echo "$WIX\\bin" >> $GITHUB_PATH
          echo "C:\\Program Files\\go-msi" >> $GITHUB_PATH

      - name: Copy DLLs to source dir
        shell: bash
        env:
          ZIP_FILE: ${{ steps.download_exe.outputs.zip }}
        run: cp ./src/thirdparty/zlib1__.dll ./

      - name: Build MSI
        shell: bash
        id: build_msi
        env:
          ZIP_FILE: ${{ steps.download_exe.outputs.zip }}
        run: |
          mkdir -p build
          msi="$(basename "$ZIP_FILE" ".zip").msi"
          printf "::set-output name=msi::%s\n" "$msi"
          go-msi make --msi "$PWD/$msi" --out "$PWD/build" --version ${{ github.ref_name }}
          printf "::set-output name=msi::%s\n" *.msi

      - name: Upload MSI
        uses: svenstaro/upload-release-action@v2
        with:
          repo_token: ${{ secrets.GITHUB_TOKEN }}
          file: ${{ steps.build_msi.outputs.msi }}
          asset_name: spice_${{ matrix.config.label }}_setup.msi
          tag: ${{ github.ref }}

      - name: Deploy to WinGet
        uses: vedantmgoyal2009/winget-releaser@v2
        with:
          identifier: ChilliBits.Spice
          version: ${{ github.ref_name }}
          release-tag: ${{ github.ref_name }}
          token: ${{ secrets.CR_PAT }}<|MERGE_RESOLUTION|>--- conflicted
+++ resolved
@@ -214,11 +214,7 @@
       - name: Run GoReleaser
         uses: goreleaser/goreleaser-action@v4
         with:
-<<<<<<< HEAD
           version: v1.19.2
-=======
-          version: v1.19.0
->>>>>>> 4c720994
           args: release --clean
         env:
           GITHUB_TOKEN: ${{ secrets.GITHUB_TOKEN }}
